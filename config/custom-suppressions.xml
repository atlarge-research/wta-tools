--- conflicted
+++ resolved
@@ -6,10 +6,7 @@
 <suppressions>
   <!-- HideUtilityClassConstructor enforces the existence of an explicit constructor for Main, we consider this nonsense. -->
   <suppress files="Main.java" checks="HideUtilityClassConstructor" />
-<<<<<<< HEAD
   <suppress files="com/asml/apa/wta/spark/listener/TaskLevelListener.java" checks="AvoidStarImport" />
-=======
   <!-- BanLoggingImplementations forbids import of log4j framework but SLF4J makes use of it anyways  -->
   <suppress files="PluginLogger.java" id="BanLoggingImplementations"/>
->>>>>>> 27d9e811
 </suppressions>