--- conflicted
+++ resolved
@@ -29,11 +29,8 @@
     <assertj.version>3.24.2</assertj.version>
     <spark.support.version>3.2.0</spark.support.version>
     <mockito.version>5.3.1</mockito.version>
-<<<<<<< HEAD
+    <jqwik.version>1.7.3</jqwik.version>
     <log4j.version>2.20.0</log4j.version>
-=======
-    <jqwik.version>1.7.3</jqwik.version>
->>>>>>> ae8eae0d
   </properties>
 
   <modules>
