<?xml version="1.0" encoding="UTF-8"?>
<project xmlns="http://maven.apache.org/POM/4.0.0"
         xmlns:xsi="http://www.w3.org/2001/XMLSchema-instance"
         xsi:schemaLocation="http://maven.apache.org/POM/4.0.0 http://maven.apache.org/xsd/maven-4.0.0.xsd">
  <modelVersion>4.0.0</modelVersion>

  <groupId>com.asml.apa.wta</groupId>
  <artifactId>wta-parent</artifactId>
  <version>1.0-SNAPSHOT</version>
  <packaging>pom</packaging>

  <description>Extensible Java project to facilitate the generation of WTA traces for big data frameworks.</description>

  <licenses>
    <license>
      <name>Apache-2.0</name>
      <url>https://www.apache.org/licenses/LICENSE-2.0.txt</url>
      <distribution>repo</distribution>
    </license>
  </licenses>

  <properties>
    <maven.compiler.source>11</maven.compiler.source>
    <maven.compiler.target>11</maven.compiler.target>
    <project.build.sourceEncoding>UTF-8</project.build.sourceEncoding>
    <project.reporting.outputEncoding>UTF-8</project.reporting.outputEncoding>

    <maven.version>3.6.0</maven.version>

    <assembly.plugin.version>3.6.0</assembly.plugin.version>
    <assertj.version>3.24.2</assertj.version>
    <awaitility.version>4.2.0</awaitility.version>
    <build-helper.version>3.4.0</build-helper.version>
    <checkstyle.version>3.3.0</checkstyle.version>
    <compiler.plugin.version>3.11.0</compiler.plugin.version>
    <dependency-plugin.version>3.6.0</dependency-plugin.version>
    <enforcer.version>3.3.0</enforcer.version>
    <failsafe.version>3.1.2</failsafe.version>
    <gemnasium.version>0.5.1</gemnasium.version>
    <jacoco.version>0.8.10</jacoco.version>
    <javadoc-plugin.version>3.5.0</javadoc-plugin.version>
    <junit.version>5.9.3</junit.version>
    <jxr.version>3.3.0</jxr.version>
    <lombok.version>1.18.28</lombok.version>
    <mockito.version>5.3.1</mockito.version>
    <pitest.junit.version>1.2.0</pitest.junit.version>
    <pitest.version>1.14.1</pitest.version>
    <pmd.version>3.20.0</pmd.version>
    <project-info-reports.version>3.4.5</project-info-reports.version>
    <rat.version>0.15</rat.version>
    <shade.plugin.version>3.4.1</shade.plugin.version>
    <site-plugin.version>3.12.1</site-plugin.version>
    <slf4j2-mock.version>2.3.0</slf4j2-mock.version>
    <slf4j.version>2.0.7</slf4j.version>
<<<<<<< HEAD
    <spotless.version>2.37.0</spotless.version>
    <surefire.version>3.1.2</surefire.version>
    <taglist.version>3.0.0</taglist.version>
=======
    <dependency-plugin.version>3.6.0</dependency-plugin.version>
    <awaitility.version>4.2.0</awaitility.version>
    <parquet.version>1.12.2</parquet.version>
>>>>>>> 6d0be32c
  </properties>

  <inceptionYear>2023</inceptionYear>

  <organization>
    <name>ASML</name>
  </organization>

  <modules>
    <module>core</module>
    <module>adapter/spark</module>
    <module>connector/hdfs</module>
  </modules>

  <distributionManagement>
    <site>
      <id>${project.artifactId}-site</id>
      <url>${project.baseUri}</url>
    </site>
  </distributionManagement>

  <dependencies>
    <!-- https://mvnrepository.com/artifact/org.projectlombok/lombok -->
    <dependency>
      <groupId>org.projectlombok</groupId>
      <artifactId>lombok</artifactId>
      <version>${lombok.version}</version>
      <scope>provided</scope>
    </dependency>
    <!-- https://mvnrepository.com/artifact/org.slf4j/slf4j-api -->
    <dependency>
      <groupId>org.slf4j</groupId>
      <artifactId>slf4j-api</artifactId>
      <version>${slf4j.version}</version>
      <scope>provided</scope>
    </dependency>

    <!-- https://mvnrepository.com/artifact/org.awaitility/awaitility -->
    <dependency>
      <groupId>org.awaitility</groupId>
      <artifactId>awaitility</artifactId>
      <version>${awaitility.version}</version>
      <scope>test</scope>
    </dependency>
    <!-- https://mvnrepository.com/artifact/org.assertj/assertj-core -->
    <dependency>
      <groupId>org.assertj</groupId>
      <artifactId>assertj-core</artifactId>
      <version>${assertj.version}</version>
      <scope>test</scope>
    </dependency>
    <!-- https://mvnrepository.com/artifact/org.junit.jupiter/junit-jupiter-api -->
    <dependency>
      <groupId>org.junit.jupiter</groupId>
      <artifactId>junit-jupiter-api</artifactId>
      <version>${junit.version}</version>
      <scope>test</scope>
    </dependency>
    <!-- https://mvnrepository.com/artifact/org.junit.jupiter/junit-jupiter-engine -->
    <dependency>
      <groupId>org.junit.jupiter</groupId>
      <artifactId>junit-jupiter-engine</artifactId>
      <version>${junit.version}</version>
      <scope>test</scope>
    </dependency>
    <!-- https://mvnrepository.com/artifact/org.mockito/mockito-core -->
    <dependency>
      <groupId>org.mockito</groupId>
      <artifactId>mockito-core</artifactId>
      <version>${mockito.version}</version>
      <scope>test</scope>
    </dependency>
    <!-- https://mvnrepository.com/artifact/org.mockito/mockito-junit-jupiter -->
    <dependency>
      <groupId>org.mockito</groupId>
      <artifactId>mockito-junit-jupiter</artifactId>
      <version>${mockito.version}</version>
      <scope>test</scope>
    </dependency>
    <!-- https://mvnrepository.com/artifact/org.simplify4u/slf4j2-mock/2.3.0 -->
    <dependency>
      <groupId>org.simplify4u</groupId>
      <artifactId>slf4j2-mock</artifactId>
      <version>${slf4j2-mock.version}</version>
      <scope>test</scope>
    </dependency>
  </dependencies>

  <build>
    <plugins>
      <!-- https://mvnrepository.com/artifact/com.diffplug.spotless/spotless-maven-plugin -->
      <plugin>
        <groupId>com.diffplug.spotless</groupId>
        <artifactId>spotless-maven-plugin</artifactId>
        <version>${spotless.version}</version>
        <configuration>
          <formats>
            <format>
              <includes>
                <include>*.md</include>
                <include>*.yml</include>
                <include>.gitignore</include>
              </includes>
              <trimTrailingWhitespace/>
              <endWithNewline/>
              <indent>
                <spaces>true</spaces>
                <spacesPerTab>2</spacesPerTab>
              </indent>
            </format>
          </formats>
          <java>
            <toggleOffOn />
            <removeUnusedImports />
            <importOrder />
            <trimTrailingWhitespace />
            <palantirJavaFormat />
            <endWithNewline />
            <formatAnnotations />
            <replaceRegex>
              <name>Remove wildcard imports</name>
              <searchRegex>import\s+[^\*\s]+\*;(\r\n|\r|\n)</searchRegex>
              <replacement>$1</replacement>
            </replaceRegex>
            <indent>
              <tabs>true</tabs>
              <spacesPerTab>4</spacesPerTab>
            </indent>
            <indent>
              <spaces>true</spaces>
              <spacesPerTab>2</spacesPerTab>
            </indent>
          </java>
        </configuration>
        <executions>
          <execution>
            <id>spotless-check</id>
            <phase>verify</phase>
            <goals>
              <goal>check</goal>
            </goals>
          </execution>
        </executions>
      </plugin>
      <!-- https://mvnrepository.com/artifact/com.gemnasium/gemnasium-maven-plugin -->
      <plugin>
        <groupId>com.gemnasium</groupId>
        <artifactId>gemnasium-maven-plugin</artifactId>
        <version>${gemnasium.version}</version>
        <configuration>
          <ignoredScopes>test</ignoredScopes>
        </configuration>
      </plugin>
      <!-- https://mvnrepository.com/artifact/org.apache.maven.plugins/maven-assembly-plugin -->
      <plugin>
        <groupId>org.apache.maven.plugins</groupId>
        <artifactId>maven-assembly-plugin</artifactId>
        <version>${assembly.plugin.version}</version>
      </plugin>
      <!-- https://mvnrepository.com/artifact/org.apache.maven.plugins/maven-checkstyle-plugin -->
      <plugin>
        <groupId>org.apache.maven.plugins</groupId>
        <artifactId>maven-checkstyle-plugin</artifactId>
        <version>${checkstyle.version}</version>
        <configuration>
          <configLocation>/config/checkstyle.xml</configLocation>
          <consoleOutput>false</consoleOutput>
          <failsOnError>true</failsOnError>
          <outputFile>reports/checkstyle/violations.txt</outputFile>
          <outputFileFormat>plain</outputFileFormat>
        </configuration>
        <executions>
          <execution>
            <id>checkstyle-verify</id>
            <phase>verify</phase>
            <goals>
              <goal>check</goal>
            </goals>
          </execution>
        </executions>
      </plugin>
      <!-- https://mvnrepository.com/artifact/org.apache.maven.plugins/maven-dependency-plugin -->
      <plugin>
        <groupId>org.apache.maven.plugins</groupId>
        <artifactId>maven-dependency-plugin</artifactId>
        <version>${dependency-plugin.version}</version>
      </plugin>
      <!-- https://mvnrepository.com/artifact/org.apache.maven.plugins/maven-enforcer-plugin -->
      <plugin>
        <groupId>org.apache.maven.plugins</groupId>
        <artifactId>maven-enforcer-plugin</artifactId>
        <version>${enforcer.version}</version>
        <configuration>
          <rules>
            <requireMavenVersion>
              <version>${maven.version}</version>
            </requireMavenVersion>
            <requireJavaVersion>
              <version>${maven.compiler.target}</version>
            </requireJavaVersion>
          </rules>
        </configuration>
        <executions>
          <execution>
            <id>enforcer-enforce</id>
            <phase>validate</phase>
            <goals>
              <goal>enforce</goal>
            </goals>
          </execution>
        </executions>
      </plugin>
      <!-- https://mvnrepository.com/artifact/org.apache.maven.plugins/maven-failsafe-plugin -->
      <plugin>
        <groupId>org.apache.maven.plugins</groupId>
        <artifactId>maven-failsafe-plugin</artifactId>
        <version>${failsafe.version}</version>
        <configuration>
          <rerunFailingTestsCount>3</rerunFailingTestsCount>
          <includes>
            <include>**/*IntegrationTest.java</include>
          </includes>
          <argLine>${failsafeArgLine}</argLine>
        </configuration>
        <executions>
          <execution>
            <id>integration-test-run</id>
            <goals>
              <goal>integration-test</goal>
              <goal>verify</goal>
            </goals>
          </execution>
        </executions>
      </plugin>
      <!-- https://mvnrepository.com/artifact/org.apache.maven.plugins/maven-pmd-plugin -->
      <plugin>
        <groupId>org.apache.maven.plugins</groupId>
        <artifactId>maven-pmd-plugin</artifactId>
        <version>${pmd.version}</version>
        <configuration>
          <format>net.sourceforge.pmd.renderers.SummaryHTMLRenderer</format>
          <inputEncoding>utf-8</inputEncoding>
          <minimumTokens>100</minimumTokens>
          <targetDirectory>reports/pmd</targetDirectory>
        </configuration>
        <executions>
          <execution>
            <id>pmd-check</id>
            <phase>verify</phase>
            <goals>
              <goal>check</goal>
            </goals>
          </execution>
        </executions>
      </plugin>
      <!-- https://mvnrepository.com/artifact/org.apache.maven.plugins/maven-shade-plugin -->
      <plugin>
        <groupId>org.apache.maven.plugins</groupId>
        <artifactId>maven-shade-plugin</artifactId>
        <version>${shade.plugin.version}</version>
        <executions>
          <execution>
            <id>package-shade</id>
            <phase>package</phase>
            <goals>
              <goal>shade</goal>
            </goals>
          </execution>
        </executions>
        <configuration>
          <minimizeJar>true</minimizeJar>
          <transformers>
            <transformer implementation="org.apache.maven.plugins.shade.resource.ApacheNoticeResourceTransformer">
              <addHeader>false</addHeader>
            </transformer>
            <transformer implementation="org.apache.maven.plugins.shade.resource.ApacheLicenseResourceTransformer">
            </transformer>
          </transformers>
          <relocations>
            <relocation>
              <pattern>com.google.gson</pattern>
              <shadedPattern>com.asml.apa.wta.shaded.com.google.gson</shadedPattern>
            </relocation>
            <relocation>
              <pattern>org.apache.parquet.avro</pattern>
              <shadedPattern>com.asml.apa.wta.shaded.org.apache.parquet.avro</shadedPattern>
            </relocation>
          </relocations>
        </configuration>
      </plugin>
      <!-- https://mvnrepository.com/artifact/org.apache.maven.plugins/maven-site-plugin -->
      <plugin>
        <groupId>org.apache.maven.plugins</groupId>
        <artifactId>maven-site-plugin</artifactId>
        <version>${site-plugin.version}</version>
      </plugin>
      <!-- https://mvnrepository.com/artifact/org.apache.maven.plugins/maven-surefire-plugin -->
      <plugin>
        <groupId>org.apache.maven.plugins</groupId>
        <artifactId>maven-surefire-plugin</artifactId>
        <version>${surefire.version}</version>
        <configuration>
          <rerunFailingTestsCount>3</rerunFailingTestsCount>
          <argLine>${argLine}</argLine>
          <includes>
            <include>**/*Test.java</include>
          </includes>
          <excludes>
            <exclude>**/*IntegrationTest.java</exclude>
          </excludes>
        </configuration>
      </plugin>
      <!-- https://mvnrepository.com/artifact/org.codehaus.mojo/build-helper-maven-plugin -->
      <plugin>
        <groupId>org.codehaus.mojo</groupId>
        <artifactId>build-helper-maven-plugin</artifactId>
        <version>${build-helper.version}</version>
        <executions>
          <execution>
            <id>current-year</id>
            <goals>
              <goal>timestamp-property</goal>
            </goals>
            <phase>validate</phase>
            <configuration>
              <timeZone>UTC</timeZone>
              <name>currentYear</name>
              <pattern>yyyy</pattern>
            </configuration>
          </execution>
        </executions>
      </plugin>
      <!-- https://mvnrepository.com/artifact/org.jacoco/jacoco-maven-plugin -->
      <plugin>
        <groupId>org.jacoco</groupId>
        <artifactId>jacoco-maven-plugin</artifactId>
        <version>${jacoco.version}</version>
        <configuration>
          <formats>
            <format>HTML</format>
          </formats>
          <includeCurrentProject>true</includeCurrentProject>
          <outputDirectory>reports/jacoco</outputDirectory>
          <fileSets>
            <fileSet>
              <directory>${project.build.directory}</directory>
              <includes>
                <include>*.exec</include>
              </includes>
            </fileSet>
          </fileSets>
          <rules>
            <rule>
              <element>BUNDLE</element>
              <limits>
                <limit>
                  <counter>LINE</counter>
                  <value>COVEREDRATIO</value>
                  <minimum>0.80</minimum>
                </limit>
                <limit>
                  <counter>BRANCH</counter>
                  <value>COVEREDRATIO</value>
                  <minimum>0.80</minimum>
                </limit>
              </limits>
            </rule>
          </rules>
        </configuration>
        <executions>
          <execution>
            <id>prepare-jacoco-test</id>
            <phase>initialize</phase>
            <goals>
              <goal>prepare-agent</goal>
            </goals>
          </execution>
          <execution>
            <id>prepare-jacoco-integration-test</id>
            <phase>pre-integration-test</phase>
            <goals>
              <goal>prepare-agent-integration</goal>
            </goals>
            <configuration>
              <propertyName>failsafeArgLine</propertyName>
            </configuration>
          </execution>
          <execution>
            <id>merge-jacoco</id>
            <phase>post-integration-test</phase>
            <goals>
              <goal>merge</goal>
            </goals>
            <configuration>
              <destFile>${project.build.directory}/merged.exec</destFile>
            </configuration>
          </execution>
          <execution>
            <id>check-jacoco</id>
            <phase>verify</phase>
            <goals>
              <goal>check</goal>
            </goals>
            <configuration>
              <dataFile>${project.build.directory}/merged.exec</dataFile>
            </configuration>
          </execution>
        </executions>
      </plugin>
      <!-- https://mvnrepository.com/artifact/org.pitest/pitest-maven -->
      <plugin>
        <groupId>org.pitest</groupId>
        <artifactId>pitest-maven</artifactId>
        <version>${pitest.version}</version>
        <configuration>
          <include>**/*Test.java</include>
          <parseSurefireConfig>false</parseSurefireConfig>
          <reportsDirectory>reports/pitest</reportsDirectory>
          <timestampedReports>false</timestampedReports>
          <exportLineCoverage>true</exportLineCoverage>
          <outputFormats>
            <value>HTML</value>
          </outputFormats>
          <failWhenNoMutations>false</failWhenNoMutations>
          <targetClasses>
            <targetClass>com.asml.apa.wta.core.*</targetClass>
            <targetClass>com.asml.apa.wta.spark.*</targetClass>
          </targetClasses>
          <excludedTestClasses>
            <param>com.asml.apa.wta.spark.MultithreadTest</param>
          </excludedTestClasses>
          <mutationThreshold>60</mutationThreshold>
        </configuration>
        <executions>
          <execution>
            <id>pitest-mutation-coverage</id>
            <phase>integration-test</phase>
            <configuration>
              <withHistory>true</withHistory>
            </configuration>
            <goals>
              <goal>mutationCoverage</goal>
            </goals>
          </execution>
        </executions>
        <dependencies>
          <!-- https://mvnrepository.com/artifact/org.pitest/pitest-junit5-plugin -->
          <dependency>
            <groupId>org.pitest</groupId>
            <artifactId>pitest-junit5-plugin</artifactId>
            <version>${pitest.junit.version}</version>
          </dependency>
        </dependencies>
      </plugin>
    </plugins>
  </build>

  <reporting>
    <plugins>
      <!-- https://mvnrepository.com/artifact/org.apache.rat/apache-rat-plugin -->
      <plugin>
        <groupId>org.apache.rat</groupId>
        <artifactId>apache-rat-plugin</artifactId>
        <version>${rat.version}</version>
      </plugin>
      <!-- https://mvnrepository.com/artifact/org.apache.maven.plugins/maven-checkstyle-plugin -->
      <plugin>
        <groupId>org.apache.maven.plugins</groupId>
        <artifactId>maven-checkstyle-plugin</artifactId>
        <version>${checkstyle.version}</version>
        <configuration>
          <configLocation>/config/checkstyle.xml</configLocation>
          <consoleOutput>false</consoleOutput>
          <outputFile>reports/checkstyle/violations.txt</outputFile>
          <outputFileFormat>plain</outputFileFormat>
        </configuration>
      </plugin>
      <!-- https://mvnrepository.com/artifact/org.apache.maven.plugins/maven-javadoc-plugin -->
      <plugin>
        <groupId>org.apache.maven.plugins</groupId>
        <artifactId>maven-javadoc-plugin</artifactId>
        <version>${javadoc-plugin.version}</version>
        <configuration>
          <show>private</show>
        </configuration>
      </plugin>
      <!-- https://mvnrepository.com/artifact/org.apache.maven.plugins/maven-jxr-plugin -->
      <plugin>
        <groupId>org.apache.maven.plugins</groupId>
        <artifactId>maven-jxr-plugin</artifactId>
        <version>${jxr.version}</version>
      </plugin>
      <!-- https://mvnrepository.com/artifact/org.apache.maven.plugins/maven-pmd-plugin -->
      <plugin>
        <groupId>org.apache.maven.plugins</groupId>
        <artifactId>maven-pmd-plugin</artifactId>
        <version>${pmd.version}</version>
      </plugin>
      <!-- https://mvnrepository.com/artifact/org.apache.maven.plugins/maven-project-info-reports-plugin -->
      <plugin>
        <groupId>org.apache.maven.plugins</groupId>
        <artifactId>maven-project-info-reports-plugin</artifactId>
        <version>${project-info-reports.version}</version>
      </plugin>
      <!-- https://mvnrepository.com/artifact/org.apache.maven.plugins/maven-surefire-report-plugin -->
      <plugin>
        <groupId>org.apache.maven.plugins</groupId>
        <artifactId>maven-surefire-report-plugin</artifactId>
        <version>${surefire.version}</version>
        <reportSets>
          <reportSet>
            <id>integration-tests</id>
            <reports>
              <report>failsafe-report-only</report>
            </reports>
          </reportSet>
          <reportSet>
            <id>unit-tests</id>
            <reports>
              <report>report-only</report>
            </reports>
          </reportSet>
        </reportSets>
      </plugin>
      <!-- https://mvnrepository.com/artifact/org.codehaus.mojo/taglist-maven-plugin -->
      <plugin>
        <groupId>org.codehaus.mojo</groupId>
        <artifactId>taglist-maven-plugin</artifactId>
        <version>${taglist.version}</version>
        <configuration>
          <tagListOptions>
            <tagClasses>
              <tagClass>
                <displayName>Todo Work</displayName>
                <tags>
                  <tag>
                    <matchString>todo</matchString>
                    <matchType>ignoreCase</matchType>
                  </tag>
                  <tag>
                    <matchString>FIXME</matchString>
                    <matchType>exact</matchType>
                  </tag>
                </tags>
              </tagClass>
            </tagClasses>
          </tagListOptions>
        </configuration>
      </plugin>
      <!-- https://mvnrepository.com/artifact/org.jacoco/jacoco-maven-plugin -->
      <plugin>
        <groupId>org.jacoco</groupId>
        <artifactId>jacoco-maven-plugin</artifactId>
        <version>${jacoco.version}</version>
      </plugin>
    </plugins>
  </reporting>

  <profiles>
    <profile>
      <id>no-checks</id>
      <properties>
        <skipTests>true</skipTests>
      </properties>
      <build>
        <plugins>
          <!-- https://mvnrepository.com/artifact/com.diffplug.spotless/spotless-maven-plugin -->
          <plugin>
            <groupId>com.diffplug.spotless</groupId>
            <artifactId>spotless-maven-plugin</artifactId>
            <executions>
              <execution>
                <id>spotless-check</id>
                <phase>none</phase>
              </execution>
            </executions>
          </plugin>
          <!-- https://mvnrepository.com/artifact/org.apache.maven.plugins/maven-checkstyle-plugin -->
          <plugin>
            <groupId>org.apache.maven.plugins</groupId>
            <artifactId>maven-checkstyle-plugin</artifactId>
            <executions>
              <execution>
                <id>checkstyle-verify</id>
                <phase>none</phase>
              </execution>
            </executions>
          </plugin>
          <!-- https://mvnrepository.com/artifact/org.apache.maven.plugins/maven-pmd-plugin -->
          <plugin>
            <groupId>org.apache.maven.plugins</groupId>
            <artifactId>maven-pmd-plugin</artifactId>
            <executions>
              <execution>
                <id>pmd-check</id>
                <phase>none</phase>
              </execution>
            </executions>
          </plugin>
          <!-- https://mvnrepository.com/artifact/org.jacoco/jacoco-maven-plugin -->
          <plugin>
            <groupId>org.jacoco</groupId>
            <artifactId>jacoco-maven-plugin</artifactId>
            <executions>
              <execution>
                <id>prepare-jacoco-test</id>
                <phase>none</phase>
              </execution>
              <execution>
                <id>prepare-jacoco-integration-test</id>
                <phase>none</phase>
              </execution>
              <execution>
                <id>merge-jacoco</id>
                <phase>none</phase>
              </execution>
              <execution>
                <id>check-jacoco</id>
                <phase>none</phase>
              </execution>
            </executions>
          </plugin>
        </plugins>
      </build>
    </profile>
    <profile>
      <id>end-to-end</id>
      <build>
        <plugins>
          <!-- https://mvnrepository.com/artifact/org.apache.maven.plugins/maven-compiler-plugin -->
          <plugin>
            <groupId>org.apache.maven.plugins</groupId>
            <artifactId>maven-compiler-plugin</artifactId>
            <configuration>
              <testExcludes>
                <exclude>**/*Test.java</exclude>
              </testExcludes>
            </configuration>
          </plugin>
          <!-- https://mvnrepository.com/artifact/org.apache.maven.plugins/maven-shade-plugin -->
          <plugin>
            <groupId>org.apache.maven.plugins</groupId>
            <artifactId>maven-shade-plugin</artifactId>
            <executions>
              <execution>
                <id>package-shade</id>
                <phase>none</phase>
              </execution>
            </executions>
          </plugin>
          <!-- https://mvnrepository.com/artifact/org.apache.maven.plugins/maven-surefire-plugin -->
          <plugin>
            <groupId>org.apache.maven.plugins</groupId>
            <artifactId>maven-surefire-plugin</artifactId>
            <configuration>
              <excludes>
                <exclude>**/*Test.java</exclude>
              </excludes>
            </configuration>
          </plugin>
        </plugins>
      </build>
    </profile>
  </profiles>
</project><|MERGE_RESOLUTION|>--- conflicted
+++ resolved
@@ -43,6 +43,7 @@
     <jxr.version>3.3.0</jxr.version>
     <lombok.version>1.18.28</lombok.version>
     <mockito.version>5.3.1</mockito.version>
+    <parquet.version>1.12.2</parquet.version>
     <pitest.junit.version>1.2.0</pitest.junit.version>
     <pitest.version>1.14.1</pitest.version>
     <pmd.version>3.20.0</pmd.version>
@@ -52,15 +53,9 @@
     <site-plugin.version>3.12.1</site-plugin.version>
     <slf4j2-mock.version>2.3.0</slf4j2-mock.version>
     <slf4j.version>2.0.7</slf4j.version>
-<<<<<<< HEAD
     <spotless.version>2.37.0</spotless.version>
     <surefire.version>3.1.2</surefire.version>
     <taglist.version>3.0.0</taglist.version>
-=======
-    <dependency-plugin.version>3.6.0</dependency-plugin.version>
-    <awaitility.version>4.2.0</awaitility.version>
-    <parquet.version>1.12.2</parquet.version>
->>>>>>> 6d0be32c
   </properties>
 
   <inceptionYear>2023</inceptionYear>
