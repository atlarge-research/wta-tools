--- conflicted
+++ resolved
@@ -1,13 +1,7 @@
 ARG base_image
 FROM ${base_image}
 
-<<<<<<< HEAD
 RUN     apt-get install -y sysstat && \
+        apt-get install -y dstat && \
         apt-get install -y linux-tools-common && \
-        apt-get install -y linux-tools-generic
-=======
-RUN apt-get install -y sysstat && \
-    apt-get install -y dstat && \
-    apt-get install -y linux-tools-common && \
-    apt-get install -y linux-tools-generic
->>>>>>> ac3f70b0
+        apt-get install -y linux-tools-generic