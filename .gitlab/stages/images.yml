variables:
<<<<<<< HEAD
  IMAGE_RELEASE_TAG: 1.0.1-SNAPSHOT-ubuntu-5
=======
  IMAGE_RELEASE_TAG: 1.0.1
>>>>>>> a928b12f
  BASE_IMAGE: $CI_REGISTRY_IMAGE/base-image:$IMAGE_RELEASE_TAG
  LINUX_TOOLING_IMAGE: $CI_REGISTRY_IMAGE/linux-tooling-image:$IMAGE_RELEASE_TAG
  SPARK_IMAGE_2_12: $CI_REGISTRY_IMAGE/spark-image_2_12:$IMAGE_RELEASE_TAG
  SPARK_BAREBONES_IMAGE_2_12: $CI_REGISTRY_IMAGE/barebones-spark-image_2_12:$IMAGE_RELEASE_TAG
  SPARK_IMAGE_2_13: $CI_REGISTRY_IMAGE/spark-image_2_13:$IMAGE_RELEASE_TAG
  SPARK_BAREBONES_IMAGE_2_13: $CI_REGISTRY_IMAGE/barebones-spark-image_2_13:$IMAGE_RELEASE_TAG

build-base-image:
  stage: images
  image: docker:20.10.16
  services:
    - docker:20.10.16-dind
  script:
    - docker login -u $CI_REGISTRY_USER -p $CI_REGISTRY_PASSWORD $CI_REGISTRY
    - if docker manifest inspect $BASE_IMAGE >/dev/null ; then exit 0 ; fi
    - docker build -t $BASE_IMAGE .gitlab/dockerfiles/base
    - docker push $BASE_IMAGE
  cache: []

build-linux-tooling-image:
  stage: images
  image: docker:20.10.16
  needs: [build-base-image]
  services:
    - docker:20.10.16-dind
  script:
    - docker login -u $CI_REGISTRY_USER -p $CI_REGISTRY_PASSWORD $CI_REGISTRY
    - if docker manifest inspect $LINUX_TOOLING_IMAGE >/dev/null ; then exit 0 ; fi
    - docker build --build-arg base_image=$BASE_IMAGE -t $LINUX_TOOLING_IMAGE .gitlab/dockerfiles/linux-tooling
    - docker push $LINUX_TOOLING_IMAGE
  cache: []

build-barebones-spark-adapter-image_2_12:
  stage: images
  image: docker:20.10.16
  needs: [build-base-image]
  services:
    - docker:20.10.16-dind
  script:
    - docker login -u $CI_REGISTRY_USER -p $CI_REGISTRY_PASSWORD $CI_REGISTRY
    - if docker manifest inspect $SPARK_BAREBONES_IMAGE_2_12 > /dev/null ; then exit 0 ; fi
    - docker build --build-arg base_image=$BASE_IMAGE -t $SPARK_BAREBONES_IMAGE_2_12 .gitlab/dockerfiles/spark-adapter_2_12
    - docker push $SPARK_BAREBONES_IMAGE_2_12
  cache: []

build-spark-adapter-image_2_12:
  stage: images
  image: docker:20.10.16
  needs: [build-barebones-spark-adapter-image_2_12]
  services:
    - docker:20.10.16-dind
  script:
    - docker login -u $CI_REGISTRY_USER -p $CI_REGISTRY_PASSWORD $CI_REGISTRY
<<<<<<< HEAD
    - if docker manifest inspect $SPARK_IMAGE >/dev/null ; then exit 0 ; fi
    - docker build --build-arg base_image=$SPARK_BAREBONES_IMAGE -t $SPARK_IMAGE .gitlab/dockerfiles/linux-tooling
    - docker push $SPARK_IMAGE
=======
    - if docker manifest inspect $SPARK_IMAGE_2_12 > /dev/null ; then exit 0 ; fi
    - docker build --build-arg base_image=$SPARK_BAREBONES_IMAGE_2_12 -t $SPARK_IMAGE_2_12 .gitlab/dockerfiles/linux-tooling
    - docker push $SPARK_IMAGE_2_12
>>>>>>> a928b12f
  cache: []

build-barebones-spark-adapter-image_2_13:
  stage: images
  image: docker:20.10.16
  needs: [build-base-image]
  services:
    - docker:20.10.16-dind
  script:
    - docker login -u $CI_REGISTRY_USER -p $CI_REGISTRY_PASSWORD $CI_REGISTRY
<<<<<<< HEAD
    - if docker manifest inspect $SPARK_BAREBONES_IMAGE >/dev/null ; then exit 0 ; fi
    - docker build --build-arg base_image=$BASE_IMAGE -t $SPARK_BAREBONES_IMAGE .gitlab/dockerfiles/spark-adapter
    - docker push $SPARK_BAREBONES_IMAGE
=======
    - if docker manifest inspect $SPARK_BAREBONES_IMAGE_2_13 > /dev/null ; then exit 0 ; fi
    - docker build --build-arg base_image=$BASE_IMAGE -t $SPARK_BAREBONES_IMAGE_2_13 .gitlab/dockerfiles/spark-adapter_2_13
    - docker push $SPARK_BAREBONES_IMAGE_2_13
  cache: []

build-spark-adapter-image_2_13:
  stage: images
  image: docker:20.10.16
  needs: [build-barebones-spark-adapter-image_2_13]
  services:
    - docker:20.10.16-dind
  script:
    - docker login -u $CI_REGISTRY_USER -p $CI_REGISTRY_PASSWORD $CI_REGISTRY
    - if docker manifest inspect $SPARK_IMAGE_2_13 > /dev/null ; then exit 0 ; fi
    - docker build --build-arg base_image=$SPARK_BAREBONES_IMAGE_2_13 -t $SPARK_IMAGE_2_13 .gitlab/dockerfiles/linux-tooling
    - docker push $SPARK_IMAGE_2_13
>>>>>>> a928b12f
  cache: []<|MERGE_RESOLUTION|>--- conflicted
+++ resolved
@@ -1,9 +1,6 @@
 variables:
-<<<<<<< HEAD
+  IMAGE_RELEASE_TAG: 1.0.1-SNAPSHOT-ubuntu-6
   IMAGE_RELEASE_TAG: 1.0.1-SNAPSHOT-ubuntu-5
-=======
-  IMAGE_RELEASE_TAG: 1.0.1
->>>>>>> a928b12f
   BASE_IMAGE: $CI_REGISTRY_IMAGE/base-image:$IMAGE_RELEASE_TAG
   LINUX_TOOLING_IMAGE: $CI_REGISTRY_IMAGE/linux-tooling-image:$IMAGE_RELEASE_TAG
   SPARK_IMAGE_2_12: $CI_REGISTRY_IMAGE/spark-image_2_12:$IMAGE_RELEASE_TAG
@@ -57,15 +54,9 @@
     - docker:20.10.16-dind
   script:
     - docker login -u $CI_REGISTRY_USER -p $CI_REGISTRY_PASSWORD $CI_REGISTRY
-<<<<<<< HEAD
-    - if docker manifest inspect $SPARK_IMAGE >/dev/null ; then exit 0 ; fi
-    - docker build --build-arg base_image=$SPARK_BAREBONES_IMAGE -t $SPARK_IMAGE .gitlab/dockerfiles/linux-tooling
-    - docker push $SPARK_IMAGE
-=======
     - if docker manifest inspect $SPARK_IMAGE_2_12 > /dev/null ; then exit 0 ; fi
     - docker build --build-arg base_image=$SPARK_BAREBONES_IMAGE_2_12 -t $SPARK_IMAGE_2_12 .gitlab/dockerfiles/linux-tooling
     - docker push $SPARK_IMAGE_2_12
->>>>>>> a928b12f
   cache: []
 
 build-barebones-spark-adapter-image_2_13:
@@ -76,11 +67,6 @@
     - docker:20.10.16-dind
   script:
     - docker login -u $CI_REGISTRY_USER -p $CI_REGISTRY_PASSWORD $CI_REGISTRY
-<<<<<<< HEAD
-    - if docker manifest inspect $SPARK_BAREBONES_IMAGE >/dev/null ; then exit 0 ; fi
-    - docker build --build-arg base_image=$BASE_IMAGE -t $SPARK_BAREBONES_IMAGE .gitlab/dockerfiles/spark-adapter
-    - docker push $SPARK_BAREBONES_IMAGE
-=======
     - if docker manifest inspect $SPARK_BAREBONES_IMAGE_2_13 > /dev/null ; then exit 0 ; fi
     - docker build --build-arg base_image=$BASE_IMAGE -t $SPARK_BAREBONES_IMAGE_2_13 .gitlab/dockerfiles/spark-adapter_2_13
     - docker push $SPARK_BAREBONES_IMAGE_2_13
@@ -97,5 +83,4 @@
     - if docker manifest inspect $SPARK_IMAGE_2_13 > /dev/null ; then exit 0 ; fi
     - docker build --build-arg base_image=$SPARK_BAREBONES_IMAGE_2_13 -t $SPARK_IMAGE_2_13 .gitlab/dockerfiles/linux-tooling
     - docker push $SPARK_IMAGE_2_13
->>>>>>> a928b12f
   cache: []