unit-tests-core:
  stage: test-core
  needs: [build-core]
  dependencies:
    - build-core
  script:
    - echo "Core unit tests started"
    - "mvn -pl core jacoco:prepare-agent surefire:test jacoco:report"
    - "[ -f core/target/jacoco.exec ] && mv -f core/target/jacoco.exec core/target/jacoco-unit-tests.exec || echo '0' >/dev/null"
  artifacts:
    name: unit-tests-core
    expire_in: 20 minutes
    when: always
    paths:
      - core/target/jacoco-unit-tests.exec
  cache:
    - key:
        prefix: test
        files:
          - pom.xml
          - core/pom.xml
      paths:
        - .m2/repository

integration-tests-core:
  stage: test-core
  image: $LINUX_TOOLING_IMAGE
  needs: [build-linux-tooling-image, build-core]
  dependencies:
    - build-core
  script:
    - echo "Core integration tests started"
    - apt-get install -y linux-tools-`uname -r`
    - "mvn -pl core jacoco:prepare-agent-integration failsafe:integration-test failsafe:verify jacoco:report-integration"
    - "[ -f core/target/jacoco-it.exec ] && mv -f core/target/jacoco-it.exec core/target/jacoco-integration-tests.exec || echo '0' >/dev/null"
  artifacts:
    name: integration-tests-core
    expire_in: 20 minutes
    when: always
    paths:
      - core/target/jacoco-integration-tests.exec
  cache:
    - key:
        prefix: test
        files:
          - pom.xml
          - core/pom.xml
      paths:
        - .m2/repository

<<<<<<< HEAD
mutation-tests-core:
  stage: test-core
  image: $LINUX_TOOLING_IMAGE
  needs: [build-linux-tooling-image, build-core]
  dependencies:
    - build-core
  script:
    - echo "Core mutation tests core started"
    - "mvn -pl core $PITEST_OPTS pitest:mutationCoverage"
    - "cat core/reports/pitest/index.html | awk -F '</?td>' 'FNR == 25 { print $2 }' || echo '0%'"
  coverage: /([0-9]{1,3})%/
  artifacts:
    name: mutation-tests-core
    expire_in: 3 hours
    when: always
    paths:
      - core/reports/pitest/
  cache:
    - key:
        prefix: test
        files:
          - pom.xml
          - core/pom.xml
      paths:
        - .m2/repository

=======
>>>>>>> 797ad47c

line-coverage-core:
  stage: test-core
  needs: [integration-tests-core, unit-tests-core, build-core]
  dependencies:
    - integration-tests-core
    - unit-tests-core
    - build-core
  script:
    - echo "Started creating core line coverage"
    - "mvn -pl core jacoco:merge jacoco:report"
    - "cat core/reports/jacoco/index.html | grep -Po 'Total.*?([0-9]{1,3})%' || echo '0%'"
  coverage: /([0-9]{1,3})%/
  artifacts:
    name: line-coverage-core
    expire_in: 3 hours
    when: always
    paths:
      - core/reports/jacoco/
  cache:
    - key:
        prefix: maven
        files:
          - pom.xml
          - core/pom.xml
      paths:
        - .m2/repository

branch-coverage-core:
  stage: test-core
  needs: [line-coverage-core]
  dependencies:
    - line-coverage-core
  script:
    - echo "Started generating core branch coverage"
    - "cat core/reports/jacoco/index.html | grep -Po '%.*?of.*?([0-9]{1,3})%' || echo '0%'"
  coverage: /([0-9]{1,3})%/<|MERGE_RESOLUTION|>--- conflicted
+++ resolved
@@ -47,37 +47,6 @@
           - core/pom.xml
       paths:
         - .m2/repository
-
-<<<<<<< HEAD
-mutation-tests-core:
-  stage: test-core
-  image: $LINUX_TOOLING_IMAGE
-  needs: [build-linux-tooling-image, build-core]
-  dependencies:
-    - build-core
-  script:
-    - echo "Core mutation tests core started"
-    - "mvn -pl core $PITEST_OPTS pitest:mutationCoverage"
-    - "cat core/reports/pitest/index.html | awk -F '</?td>' 'FNR == 25 { print $2 }' || echo '0%'"
-  coverage: /([0-9]{1,3})%/
-  artifacts:
-    name: mutation-tests-core
-    expire_in: 3 hours
-    when: always
-    paths:
-      - core/reports/pitest/
-  cache:
-    - key:
-        prefix: test
-        files:
-          - pom.xml
-          - core/pom.xml
-      paths:
-        - .m2/repository
-
-=======
->>>>>>> 797ad47c
-
 line-coverage-core:
   stage: test-core
   needs: [integration-tests-core, unit-tests-core, build-core]
