--- conflicted
+++ resolved
@@ -46,37 +46,6 @@
           - core/pom.xml
       paths:
         - .m2/repository
-
-<<<<<<< HEAD
-mutation-tests-spark-adapter:
-  stage: test-spark-adapter
-  image: $LINUX_TOOLING_IMAGE
-  needs: [build-linux-tooling-image, build-spark-adapter]
-  dependencies:
-    - build-spark-adapter
-  script:
-    - echo "Spark adapter mutation tests started"
-    - "mvn -pl adapter/spark $PITEST_OPTS pitest:mutationCoverage"
-    - "cat adapter/spark/reports/pitest/index.html | awk -F '</?td>' 'FNR == 25 { print $2 }' || echo '0%'"
-  coverage: /([0-9]{1,3})%/
-  artifacts:
-    name: mutation-tests-spark-adapter
-    expire_in: 3 hours
-    when: always
-    paths:
-      - adapter/spark/reports/pitest/
-  cache:
-    - key:
-        prefix: test
-        files:
-          - pom.xml
-          - core/pom.xml
-      paths:
-        - .m2/repository
-
-=======
->>>>>>> 797ad47c
-
 line-coverage-spark-adapter:
   stage: test-spark-adapter
   needs: [integration-tests-spark-adapter, unit-tests-spark-adapter, build-spark-adapter]
