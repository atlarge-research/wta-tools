--- conflicted
+++ resolved
@@ -80,7 +80,8 @@
 core/src/test/resources/AvroOutput
 adapter/spark/src/test/resources/WTA
 wta-output
-<<<<<<< HEAD
+test.json
+test.parquet
 
 # DAS config files
 *.pyc
@@ -92,8 +93,4 @@
 *.cfg
 include
 lib
-bin
-=======
-test.json
-test.parquet
->>>>>>> 48c0cb22
+bin