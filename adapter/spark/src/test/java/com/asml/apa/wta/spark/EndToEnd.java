--- conflicted
+++ resolved
@@ -144,16 +144,6 @@
         .setAppName("SystemTest")
         .setMaster("local")
         .set("spark.sql.shuffle.partitions", "500")
-<<<<<<< HEAD
-        .set("spark.plugins", "com.asml.apa.wta.spark.WtaPlugin");
-    // System.setProperty("configFile", args[0]);
-    System.setProperty("configFile", "adapter/spark/src/test/resources/config.json");
-    SparkSession spark = SparkSession.builder().config(conf).getOrCreate();
-    SparkContext sc = spark.sparkContext();
-    // sparkOperation(JavaSparkContext.fromSparkContext(sc).textFile(args[1]));
-    sparkOperation(
-        JavaSparkContext.fromSparkContext(sc).textFile("adapter/spark/src/test/resources/e2e-input.txt"));
-=======
         .set("spark.plugins", "com.asml.apa.wta.spark.WtaPlugin")
         .set("spark.executor.instances", "2")
         .set("spark.executor.cores", "2")
@@ -165,7 +155,6 @@
     sparkOperation(JavaSparkContext.fromSparkContext(sc).textFile(args[1]));
     //  sparkOperation(
     //      JavaSparkContext.fromSparkContext(sc).textFile("adapter/spark/src/test/resources/e2e-input.txt"));
->>>>>>> 9825b431
     sc.stop();
   }
 }