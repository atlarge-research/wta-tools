--- conflicted
+++ resolved
@@ -298,7 +298,6 @@
     fakeTaskListener1.onTaskEnd(taskEndEvent4);
     fakeStageListener1.onStageCompleted(stageCompleted4);
     fakeJobListener1.onJobEnd(jobEndEvent2);
-<<<<<<< HEAD
     assertThat(fakeTaskListener1.getProcessedObjects().count()).isEqualTo(4);
 
     Task task3 = fakeTaskListener1.getProcessedObjects().drop(2).head();
@@ -308,17 +307,6 @@
 
     Task task4 = fakeTaskListener1.getProcessedObjects().drop(3).head();
     assertThat(task4.getParents().length).isEqualTo(1);
-=======
-    assertThat(fakeTaskListener1.getProcessedObjects()).hasSize(6);
-
-    Task task3 = fakeTaskListener1.getProcessedObjects().get(4);
-    assertThat(task3.getParents().length).isEqualTo(1);
-    assertThat(task3.getChildren().length).isEqualTo(1);
-    assertThat(task3.getChildren()).contains(taskId4 + 1);
-
-    Task task4 = fakeTaskListener1.getProcessedObjects().get(5);
-    assertThat(task4.getParents().length).isEqualTo(2);
->>>>>>> 282f0275
     assertThat(task4.getParents()).contains(taskId3 + 1);
     assertThat(task4.getParents()).contains(taskId2 + 1);
     assertThat(task4.getChildren().length).isEqualTo(0);
