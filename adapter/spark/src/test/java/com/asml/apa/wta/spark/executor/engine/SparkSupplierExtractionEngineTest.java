--- conflicted
+++ resolved
@@ -11,10 +11,6 @@
 import com.asml.apa.wta.core.dto.PerfDto;
 import com.asml.apa.wta.core.dto.ProcDto;
 import com.asml.apa.wta.spark.dto.SparkBaseSupplierWrapperDto;
-<<<<<<< HEAD
-=======
-import java.time.LocalDateTime;
->>>>>>> 31700ea0
 import java.util.Optional;
 import org.apache.spark.api.plugin.PluginContext;
 import org.junit.jupiter.api.AfterEach;
@@ -41,7 +37,6 @@
 
   @Test
   void correctDtoGetsReturnedWhenBaseInformationIsTransformed() {
-<<<<<<< HEAD
     Optional<OsInfoDto> fakeOsInfo =
         Optional.of(OsInfoDto.builder().availableProcessors(1).build());
     Optional<IostatDto> fakeIoStatDto =
@@ -50,25 +45,16 @@
         Optional.of(DstatDto.builder().netSend(1).build());
     Optional<PerfDto> fakePerfDto =
         Optional.of(PerfDto.builder().watt(30.12).build());
-=======
-    OsInfoDto fakeOsInfo = OsInfoDto.builder().availableProcessors(1).build();
-    IostatDto fakeIoStatDto = IostatDto.builder().kiloByteRead(40).build();
-    DstatDto fakeDstatDto = DstatDto.builder().netSend(1).build();
-    ProcDto fakeProcDto = ProcDto.builder().active(Optional.of(1L)).build();
-    PerfDto fakePerfDto = PerfDto.builder().watt(30.12).build();
->>>>>>> 31700ea0
+    Optional<ProcDto> fakeProcDto =
+        Optional.of(ProcDto.builder().active(Optional.of(1L)).build());
 
     Optional<JvmFileDto> fakeJvmFileDto =
         Optional.of(JvmFileDto.builder().freeSpace(11L).build());
 
     long fakeTime = System.currentTimeMillis();
 
-    BaseSupplierDto baseSupplierDto =
-<<<<<<< HEAD
-        new BaseSupplierDto(fakeTime, fakeOsInfo, fakeIoStatDto, fakeDstatDto, fakePerfDto, fakeJvmFileDto);
-=======
-        new BaseSupplierDto(fakeTime, fakeOsInfo, fakeIoStatDto, fakeDstatDto, fakeProcDto, fakePerfDto);
->>>>>>> 31700ea0
+    BaseSupplierDto baseSupplierDto = new BaseSupplierDto(
+        fakeTime, fakeOsInfo, fakeIoStatDto, fakeDstatDto, fakePerfDto, fakeJvmFileDto, fakeProcDto);
 
     SparkBaseSupplierWrapperDto result = sutSupplierExtractionEngine.transform(baseSupplierDto);
 
@@ -79,11 +65,8 @@
             .iostatDto(fakeIoStatDto)
             .dstatDto(fakeDstatDto)
             .perfDto(fakePerfDto)
-<<<<<<< HEAD
             .jvmFileDto(fakeJvmFileDto)
-=======
             .procDto(fakeProcDto)
->>>>>>> 31700ea0
             .executorId("test-executor-id")
             .build());
   }
