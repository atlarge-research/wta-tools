--- conflicted
+++ resolved
@@ -15,7 +15,6 @@
 import org.apache.spark.scheduler.SparkListenerJobStart;
 import org.apache.spark.scheduler.SparkListenerStageCompleted;
 import org.apache.spark.scheduler.SparkListenerTaskEnd;
-import org.apache.spark.scheduler.SparkListenerTaskStart;
 import org.apache.spark.scheduler.StageInfo;
 import org.apache.spark.scheduler.TaskInfo;
 import org.apache.spark.scheduler.TaskLocality;
@@ -35,10 +34,6 @@
   SparkListenerTaskEnd taskEndEvent;
 
   SparkListenerTaskEnd taskEndEvent2;
-
-  SparkListenerTaskStart taskStartEvent;
-
-  SparkListenerTaskStart taskStartEvent2;
 
   SparkListenerStageCompleted stageCompleted;
 
@@ -73,11 +68,6 @@
         3, 1, "testTaskType", null, testTaskInfo1, new ExecutorMetrics(), mockedMetrics);
     taskEndEvent2 = new SparkListenerTaskEnd(
         3, 1, "testTaskType", null, testTaskInfo2, new ExecutorMetrics(), mockedMetrics);
-<<<<<<< HEAD
-    taskStartEvent = new SparkListenerTaskStart(3, 1, testTaskInfo);
-    taskStartEvent2 = new SparkListenerTaskStart(3, 1, testTaskInfo2);
-=======
->>>>>>> 08ec7108
     stageCompleted = new SparkListenerStageCompleted(testStageInfo);
   }
 
@@ -87,19 +77,13 @@
     stageBuffer.$plus$eq(testStageInfo);
 
     fakeTaskListener.onJobStart(new SparkListenerJobStart(1, 2L, stageBuffer.toList(), new Properties()));
-    fakeTaskListener.onTaskStart(taskStartEvent);
     fakeTaskListener.onTaskEnd(taskEndEvent);
     assertThat(fakeTaskListener.getStageToTasks().size()).isEqualTo(1);
     List<Long> list = new ArrayList<>();
     list.add(1L);
     assertThat(fakeTaskListener.getStageToTasks()).containsEntry(4, list);
     assertThat(fakeTaskListener.getTaskToStage().size()).isEqualTo(1);
-<<<<<<< HEAD
-    assertThat(fakeTaskListener.getTaskToStage()).containsEntry(1L, 3);
-    fakeTaskListener.onTaskStart(taskStartEvent2);
-=======
     assertThat(fakeTaskListener.getTaskToStage()).containsEntry(1L, 4);
->>>>>>> 08ec7108
     fakeTaskListener.onTaskEnd(taskEndEvent2);
     assertThat(fakeTaskListener.getStageToTasks().size()).isEqualTo(1);
     list.add(2L);
@@ -114,12 +98,7 @@
     ListBuffer<StageInfo> stageBuffer = new ListBuffer<>();
     stageBuffer.$plus$eq(testStageInfo);
 
-<<<<<<< HEAD
-    fakeTaskListener.onJobStart(new SparkListenerJobStart(1, 2L, stageBuffer.toList(), new Properties()));
-    fakeTaskListener.onTaskStart(taskStartEvent);
-=======
     fakeTaskListener.onJobStart(new SparkListenerJobStart(0, 2L, stageBuffer.toList(), new Properties()));
->>>>>>> 08ec7108
     fakeTaskListener.onTaskEnd(taskEndEvent);
     assertEquals(1, fakeTaskListener.getProcessedObjects().size());
     Task curTask = fakeTaskListener.getProcessedObjects().get(0);
