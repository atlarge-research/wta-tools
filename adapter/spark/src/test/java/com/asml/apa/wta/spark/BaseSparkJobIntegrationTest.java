--- conflicted
+++ resolved
@@ -18,7 +18,6 @@
 
   protected SparkDataSource sut;
 
-<<<<<<< HEAD
   protected SparkDataSource sut2;
 
   protected JavaRDD<String> testFile;
@@ -26,13 +25,8 @@
   RuntimeConfig fakeConfig;
 
   RuntimeConfig fakeConfig2;
-=======
-  protected JavaRDD<String> textFile;
-
-  RuntimeConfig fakeConfig;
 
   MetricStreamingEngine fakeMetricStreamingEngine;
->>>>>>> c97b6caf
 
   @BeforeEach
   void setupBaseIntegrationTest() {
