package com.asml.apa.wta.spark;

import com.asml.apa.wta.core.config.RuntimeConfig;
import com.asml.apa.wta.core.model.enums.Domain;
import com.asml.apa.wta.spark.datasource.SparkDataSource;
import java.util.Arrays;
import java.util.Map;
import org.apache.spark.SparkConf;
import org.apache.spark.api.java.JavaRDD;
import org.apache.spark.api.java.JavaSparkContext;
import org.apache.spark.sql.SparkSession;
import org.junit.jupiter.api.BeforeEach;
import scala.Tuple2;

public class BaseSparkJobIntegrationTest {

  public static final String RESOURCE_PATH = "src/test/resources/wordcount.txt";
  protected SparkSession spark;
  protected SparkDataSource sut;

  protected JavaRDD<String> testFile;

  RuntimeConfig fakeConfig;

  @BeforeEach
<<<<<<< HEAD
  void setup() {
    fakeConfig = RuntimeConfig.builder()
        .authors("Harry Potter")
        .domain(Domain.SCIENTIFIC)
        .description("Yer a wizard harry")
        .events(Map.of("event1", "Desc of event1", "event2", "Desc of event2"))
        .build();

=======
  void setupBaseIntegrationTest() {
>>>>>>> fdf4c1da
    SparkConf conf = new SparkConf()
        .setAppName("SparkTestRunner")
        .setMaster("local[1]")
        .set("spark.executor.instances", "1") // 1 executor per instance of each worker
        .set("spark.executor.cores", "2"); // 2 cores on each executor
    spark = SparkSession.builder().config(conf).getOrCreate();
    spark.sparkContext().setLogLevel("ERROR");

    sut = new SparkDataSource(spark.sparkContext(), fakeConfig);
    String resourcePath = "src/test/resources/wordcount.txt";
    testFile = JavaSparkContext.fromSparkContext(spark.sparkContext()).textFile(resourcePath);
  }

  protected void invokeJob() {
    testFile.flatMap(s -> Arrays.asList(s.split(" ")).iterator())
        .mapToPair(word -> new Tuple2<>(word, 1))
        .reduceByKey((a, b) -> a + b)
        .collect(); // important to collect to store the metrics
  }
}<|MERGE_RESOLUTION|>--- conflicted
+++ resolved
@@ -23,8 +23,7 @@
   RuntimeConfig fakeConfig;
 
   @BeforeEach
-<<<<<<< HEAD
-  void setup() {
+  void setupBaseIntegrationTest() {
     fakeConfig = RuntimeConfig.builder()
         .authors("Harry Potter")
         .domain(Domain.SCIENTIFIC)
@@ -32,9 +31,6 @@
         .events(Map.of("event1", "Desc of event1", "event2", "Desc of event2"))
         .build();
 
-=======
-  void setupBaseIntegrationTest() {
->>>>>>> fdf4c1da
     SparkConf conf = new SparkConf()
         .setAppName("SparkTestRunner")
         .setMaster("local[1]")
