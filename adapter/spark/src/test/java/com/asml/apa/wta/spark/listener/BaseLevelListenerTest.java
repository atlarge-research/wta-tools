--- conflicted
+++ resolved
@@ -16,17 +16,10 @@
 
   protected RuntimeConfig fakeConfig;
 
-<<<<<<< HEAD
   protected TaskLevelListener fakeTaskListener;
   protected StageLevelListener fakeStageListener;
   protected JobLevelListener fakeJobListener;
   protected ApplicationLevelListener fakeApplicationListener;
-=======
-  protected AbstractListener<Task> fakeTaskListener;
-  protected AbstractListener<Task> fakeStageListener;
-  protected AbstractListener<Workflow> fakeJobListener;
-  protected AbstractListener<Workload> fakeApplicationListener;
->>>>>>> fb0c1105
 
   @BeforeEach
   void setupCommonListenerDependencies() {
