package com.asml.apa.wta.spark.listener;

import static org.assertj.core.api.Assertions.assertThat;
import static org.junit.jupiter.api.Assertions.*;
import static org.mockito.Mockito.mock;
import static org.mockito.Mockito.spy;
import static org.mockito.Mockito.when;

import com.asml.apa.wta.core.model.Task;
import java.util.ArrayList;
import java.util.List;
import java.util.Properties;
import java.util.stream.Collectors;
import org.apache.spark.executor.TaskMetrics;
import org.apache.spark.scheduler.SparkListenerJobStart;
import org.apache.spark.scheduler.SparkListenerStageCompleted;
import org.apache.spark.scheduler.StageInfo;
import org.junit.jupiter.api.BeforeEach;
import org.junit.jupiter.api.Test;
import scala.Option;
import scala.collection.JavaConverters;
import scala.collection.mutable.ListBuffer;

class StageLevelListenerTest extends BaseLevelListenerTest {

  SparkListenerStageCompleted stageEndEvent;

  StageInfo testStageInfo;

  StageInfo spyStageInfo;

  @BeforeEach
  void setup() {
    TaskMetrics mockedMetrics = mock(TaskMetrics.class);
    when(mockedMetrics.executorRunTime()).thenReturn(100L);

    ListBuffer<Integer> parents = new ListBuffer<>();
    parents.$plus$eq(1);
    parents.$plus$eq(2);

    testStageInfo = new StageInfo(
        0,
        0,
        "test",
        50,
        null,
        JavaConverters.collectionAsScalaIterable(JavaConverters.asJavaCollection(parents).stream()
                .map(x -> (Object) x)
                .collect(Collectors.toList()))
            .toList(),
        "None",
        mockedMetrics,
        null,
        null,
        100);

    spyStageInfo = spy(testStageInfo);
    Option<Object> submissionTimeOption = Option.apply(10L);
    when(spyStageInfo.submissionTime()).thenReturn(submissionTimeOption);
    stageEndEvent = new SparkListenerStageCompleted(spyStageInfo);
  }

  @Test
  void testStageEndMetricExtraction() {
    ListBuffer<StageInfo> stageBuffer = new ListBuffer<>();
    stageBuffer.$plus$eq(spyStageInfo);

    fakeStageListener.onJobStart(new SparkListenerJobStart(0, 2L, stageBuffer.toList(), new Properties()));
    fakeStageListener.onStageCompleted(stageEndEvent);
    assertEquals(1, fakeStageListener.getProcessedObjects().size());
    Task curStage = fakeStageListener.getProcessedObjects().get(0);
    assertEquals(1, curStage.getId());
    assertEquals("", curStage.getType());
    assertEquals(10L, curStage.getTsSubmit());
    assertEquals(100L, curStage.getRuntime());
<<<<<<< HEAD
    assertEquals(1L, curStage.getWorkflowId());
    assertEquals("testUser".hashCode(), curStage.getUserId());
=======
    assertEquals(2L, curStage.getWorkflowId());
    assertEquals(Math.abs("testUser".hashCode()), curStage.getUserId());
>>>>>>> c97b6caf
    assertEquals(-1, curStage.getSubmissionSite());
    assertEquals("N/A", curStage.getResourceType());
    assertEquals(-1.0, curStage.getResourceAmountRequested());
    assertEquals(-1.0, curStage.getMemoryRequested());
    assertEquals(-1.0, curStage.getDiskSpaceRequested());
    assertEquals(-1L, curStage.getEnergyConsumption());
    assertEquals(-1L, curStage.getNetworkIoTime());
    assertEquals(-1L, curStage.getDiskIoTime());
    assertEquals(-1, curStage.getGroupId());
    assertEquals("", curStage.getNfrs());
    assertEquals("", curStage.getParams());
    assertEquals(0, curStage.getParents().length);
    assertEquals(0, curStage.getChildren().length);
  }

  @Test
  void onStageCompletedTest() {
    ListBuffer<StageInfo> stageBuffer = new ListBuffer<>();
    stageBuffer.$plus$eq(spyStageInfo);

    fakeStageListener.onJobStart(new SparkListenerJobStart(0, 2L, stageBuffer.toList(), new Properties()));
    fakeStageListener.onStageCompleted(stageEndEvent);
    assertThat(fakeStageListener.getStageToParents()).containsEntry(1, new Integer[] {2, 3});
    assertThat(fakeStageListener.getStageToParents().size()).isEqualTo(1);
    List<Integer> childrenStages = new ArrayList<>();
    childrenStages.add(1);
    assertThat(fakeStageListener.getParentToChildren()).containsEntry(2, childrenStages);
    assertThat(fakeStageListener.getParentToChildren()).containsEntry(3, childrenStages);
    assertThat(fakeStageListener.getParentToChildren().size()).isEqualTo(2);
  }
}<|MERGE_RESOLUTION|>--- conflicted
+++ resolved
@@ -73,13 +73,8 @@
     assertEquals("", curStage.getType());
     assertEquals(10L, curStage.getTsSubmit());
     assertEquals(100L, curStage.getRuntime());
-<<<<<<< HEAD
     assertEquals(1L, curStage.getWorkflowId());
-    assertEquals("testUser".hashCode(), curStage.getUserId());
-=======
-    assertEquals(2L, curStage.getWorkflowId());
     assertEquals(Math.abs("testUser".hashCode()), curStage.getUserId());
->>>>>>> c97b6caf
     assertEquals(-1, curStage.getSubmissionSite());
     assertEquals("N/A", curStage.getResourceType());
     assertEquals(-1.0, curStage.getResourceAmountRequested());
