--- conflicted
+++ resolved
@@ -2,75 +2,13 @@
 
 import static org.assertj.core.api.Assertions.assertThat;
 
-<<<<<<< HEAD
-import com.asml.apa.wta.spark.datasource.IostatDataSource;
-import com.asml.apa.wta.spark.datasource.SparkDataSource;
-
-import java.io.BufferedReader;
-import java.io.InputStreamReader;
-import java.util.ArrayList;
-import java.util.Arrays;
-
-import com.asml.apa.wta.spark.executor.WtaExecutorPlugin;
-import org.apache.hadoop.yarn.webapp.hamlet2.Hamlet;
-import org.apache.spark.SparkConf;
-import org.apache.spark.api.java.JavaRDD;
-import org.apache.spark.api.java.JavaSparkContext;
-import org.apache.spark.api.plugin.PluginContext;
-import org.apache.spark.sql.SparkSession;
-import org.junit.jupiter.api.BeforeEach;
-import org.junit.jupiter.api.Test;
-import org.mockito.Mockito;
-import scala.Tuple2;
-import static org.mockito.Mockito.*;
-import java.io.IOException;
-import java.util.List;
-
-
-public class SparkDataSourceIntegrationTest {
-
-  private SparkSession spark;
-  private SparkDataSource sut;
-
-  private JavaRDD<String> testFile;
-
-  @BeforeEach
-  public void setup() {
-    SparkConf conf = new SparkConf()
-        .setAppName("SparkTestRunner")
-        .setMaster("local[1]")
-        .set("spark.plugins", WtaPlugin.class.getName())
-        .set("spark.executor.instances", "1") // 1 executor per instance of each worker
-        .set("spark.executor.cores", "2"); // 2 cores on each executor
-
-    spark = SparkSession.builder().config(conf).getOrCreate();
-    spark.sparkContext().setLogLevel("ERROR");
-
-    sut = new SparkDataSource(spark.sparkContext());
-    String resourcePath = "src/test/resources/wordcount.txt";
-    testFile = JavaSparkContext.fromSparkContext(spark.sparkContext()).textFile(resourcePath);
-  }
-
-  private void invokeJob() {
-    testFile.flatMap(s -> Arrays.asList(s.split(" ")).iterator())
-        .mapToPair(word -> new Tuple2<>(word, 1))
-        .reduceByKey((a, b) -> a + b)
-        .collect(); // important to collect to store the metrics
-  }
-=======
 import org.junit.jupiter.api.Test;
 
 public class SparkDataSourceIntegrationTest extends BaseSparkJobIntegrationTest {
->>>>>>> 91f3af1f
 
   @Test
   public void taskListenerReturnsList() {
     assertThat(sut.getTaskLevelListener().getProcessedObjects()).isEmpty();
-  }
-  @Test
-  public void testtest() throws IOException, InterruptedException {
-    IostatDataSource a = new IostatDataSource();
-    a.getAllMetrics();
   }
 
   @Test
