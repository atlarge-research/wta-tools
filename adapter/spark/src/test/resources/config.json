--- conflicted
+++ resolved
@@ -4,13 +4,7 @@
   "description": "Processing data for scientific research purposes",
   "logLevel": "INFO",
   "outputPath": "wta-output",
-<<<<<<< HEAD
   "isStageLevel": "true",
-  "resourcePingInterval": 1000,
-  "executorSynchronizationInterval": 2000
-=======
-  "isStageLevel": "false",
   "resourcePingInterval": 500,
   "executorSynchronizationInterval": -1
->>>>>>> c97b6caf
 }