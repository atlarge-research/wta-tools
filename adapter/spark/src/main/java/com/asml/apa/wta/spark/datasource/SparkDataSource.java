--- conflicted
+++ resolved
@@ -23,10 +23,6 @@
 @Getter
 public class SparkDataSource implements CollectorInterface {
 
-<<<<<<< HEAD
-  @Getter
-=======
->>>>>>> cb7df63b
   private final AbstractListener<Task> taskLevelListener;
 
   private final AbstractListener<Workflow> jobLevelListener;
