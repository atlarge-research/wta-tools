package com.asml.apa.wta.spark.executor.engine;

import com.asml.apa.wta.core.dto.BaseSupplierDto;
import com.asml.apa.wta.core.supplier.SupplierExtractionEngine;
import com.asml.apa.wta.spark.dto.ResourceCollectionDto;
import com.asml.apa.wta.spark.dto.SparkBaseSupplierWrapperDto;
import java.io.IOException;
import java.util.List;
import java.util.concurrent.CompletableFuture;
import java.util.concurrent.Executors;
import java.util.concurrent.ScheduledExecutorService;
import java.util.concurrent.TimeUnit;
import lombok.extern.slf4j.Slf4j;
import org.apache.spark.api.plugin.PluginContext;

/**
 * Extracts resource utilization information whilst augmenting it with Spark information.
 *
 * @author Henry Page
 * @since 1.0.0
 */
@Slf4j
public class SparkSupplierExtractionEngine extends SupplierExtractionEngine<SparkBaseSupplierWrapperDto> {

  private final PluginContext pluginContext;

  private final int executorSynchronizationInterval;

  private final ScheduledExecutorService bufferSynchronizer = Executors.newScheduledThreadPool(1);

  /**
   * Specialised extraction engine for Spark.
   *
   * @param resourcePingInterval How often to ping the suppliers, in milliseconds
   * @param pluginContext The plugin context
   * @param executorSynchronizationInterval How often to send the buffer, in milliseconds
   * @author Henry Page
   * @since 1.0.0
   */
  public SparkSupplierExtractionEngine(
      int resourcePingInterval, PluginContext pluginContext, int executorSynchronizationInterval) {
    super(resourcePingInterval);
    this.pluginContext = pluginContext;
    this.executorSynchronizationInterval = executorSynchronizationInterval;
  }

  /**
   * Overridden method to ping the resource and buffer the result.
   * If a non-positive executor synchronization interval is set, the result is sent immediately.
   *
   * @return A {@link CompletableFuture} representing the result of the ping and buffer operation
   * @author Henry Page
   * @since 1.0.0
   */
  @Override
  public CompletableFuture<Void> pingAndBuffer() {
    return ping().thenAcceptAsync(result -> {
      if (this.executorSynchronizationInterval <= 0) {
        sendBuffer(List.of(result));
      } else {
        getBuffer().add(result);
      }
    });
  }

  /**
   * This method gets called by the scheduler to send the resource buffer of the extraction engine.
   * This happens every 5 seconds.
   *
   * @param snapshots Snapshots to send to the buffer
   * @author Henry Page
   * @since 1.0.0
   */
  private void sendBuffer(List<SparkBaseSupplierWrapperDto> snapshots) {
    ResourceCollectionDto bufferSnapshot = new ResourceCollectionDto(snapshots);
    if (bufferSnapshot.getResourceCollection().isEmpty()) {
      return;
    }
    try {
      this.pluginContext.send(bufferSnapshot);
    } catch (IOException e) {
      log.error("Failed to send buffer: ", bufferSnapshot, e);
    }
  }

  /**
   * This method gets called by the scheduler to send the resource buffer of the extraction engine.
   *
   * @author Henry Page
   * @since 1.0.0
   */
  private void sendBuffer() {
    sendBuffer(getAndClear());
  }

  /**
   * Scheduled task to send the resource buffer of the extraction engine.
   * If the {@link #executorSynchronizationInterval} is set to a non-positive value, resource information gets sent immediately.
   *
   * @author Henry Page
   * @since 1.0.0
   */
  public void startSynchonizing() {
    if (this.executorSynchronizationInterval > 0) {
      this.bufferSynchronizer.scheduleAtFixedRate(
          this::sendBuffer, 0, executorSynchronizationInterval, TimeUnit.MILLISECONDS);
    }
  }

  /**
   * Stops the synchronizer from sending information to the driver.
   *
   * @author Henry Page
   * @since 1.0.0
   */
  public void stopSynchronizing() {
    this.bufferSynchronizer.shutdown();
  }

  /**
   * Augments the base supplier Dto with Spark information.
   *
   * @param record The {@link BaseSupplierDto} to transform
   * @return A {@link SparkBaseSupplierWrapperDto} containing information pertaining to Spark
   * @author Henry Page
   * @since 1.0.0
   */
  @Override
  public SparkBaseSupplierWrapperDto transform(BaseSupplierDto record) {
    return SparkBaseSupplierWrapperDto.builder()
        .executorId(pluginContext.executorID())
        .timestamp(record.getTimestamp())
        .osInfoDto(record.getOsInfoDto())
        .iostatDto(record.getIostatDto())
        .dstatDto(record.getDstatDto())
        .perfDto(record.getPerfDto())
<<<<<<< HEAD
        .jvmFileDto(record.getJvmFileDto())
=======
        .procDto(record.getProcDto())
>>>>>>> 31700ea0
        .build();
  }
}<|MERGE_RESOLUTION|>--- conflicted
+++ resolved
@@ -134,11 +134,8 @@
         .iostatDto(record.getIostatDto())
         .dstatDto(record.getDstatDto())
         .perfDto(record.getPerfDto())
-<<<<<<< HEAD
         .jvmFileDto(record.getJvmFileDto())
-=======
         .procDto(record.getProcDto())
->>>>>>> 31700ea0
         .build();
   }
 }