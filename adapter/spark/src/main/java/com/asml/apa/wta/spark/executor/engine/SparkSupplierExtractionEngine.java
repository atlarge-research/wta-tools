package com.asml.apa.wta.spark.executor.engine;

import com.asml.apa.wta.core.dto.BaseSupplierDto;
import com.asml.apa.wta.core.supplier.SupplierExtractionEngine;
import com.asml.apa.wta.spark.dto.ResourceCollectionDto;
import com.asml.apa.wta.spark.dto.SparkBaseSupplierWrapperDto;
import java.io.IOException;
import java.util.List;
import java.util.concurrent.CompletableFuture;
import java.util.concurrent.Executors;
import java.util.concurrent.ScheduledExecutorService;
import java.util.concurrent.TimeUnit;
import lombok.extern.slf4j.Slf4j;
import org.apache.spark.api.plugin.PluginContext;

/**
 * Extracts resource utilization information whilst augmenting it with Spark information.
 *
 * @author Henry Page
 * @since 1.0.0
 */
@Slf4j
public class SparkSupplierExtractionEngine extends SupplierExtractionEngine<SparkBaseSupplierWrapperDto> {

  private final PluginContext pluginContext;

  private final int executorSynchronizationInterval;

  private final ScheduledExecutorService bufferSynchronizer = Executors.newScheduledThreadPool(1);

  /**
   * Specialised extraction engine for Spark.
   *
   * @param resourcePingInterval How often to ping the suppliers, in milliseconds
   * @param pluginContext The plugin context
   * @param executorSynchronizationInterval How often to send the buffer, in milliseconds
   * @author Henry Page
   * @since 1.0.0
   */
  public SparkSupplierExtractionEngine(
      int resourcePingInterval, PluginContext pluginContext, int executorSynchronizationInterval) {
    super(resourcePingInterval);
    this.pluginContext = pluginContext;
    this.executorSynchronizationInterval = executorSynchronizationInterval;
  }

  /**
   * Overridden method to ping the resource and buffer the result.
   * If a non-positive executor synchronization interval is set, the result is sent immediately.
   *
   * @return A {@link CompletableFuture} representing the result of the ping and buffer operation
   * @author Henry Page
   * @since 1.0.0
   */
  @Override
  public CompletableFuture<Void> pingAndBuffer() {
    return ping().thenAcceptAsync(result -> {
      if (this.executorSynchronizationInterval <= 0) {
        sendBuffer(List.of(result));
      } else {
        getBuffer().add(result);
      }
    });
  }

  /**
   * This method gets called by the scheduler to send the resource buffer of the extraction engine.
   * This happens every 5 seconds.
   *
   * @param snapshots Snapshots to send to the buffer
   * @author Henry Page
   * @since 1.0.0
   */
  private void sendBuffer(List<SparkBaseSupplierWrapperDto> snapshots) {
    ResourceCollectionDto bufferSnapshot = new ResourceCollectionDto(snapshots);
    if (bufferSnapshot.getResourceCollection().isEmpty()) {
      return;
    }
    try {
      this.pluginContext.send(bufferSnapshot);
    } catch (IOException e) {
      log.error("Failed to send buffer: ", bufferSnapshot, e);
    }
  }

  /**
   * This method gets called by the scheduler to send the resource buffer of the extraction engine.
   *
   * @author Henry Page
   * @since 1.0.0
   */
  private void sendBuffer() {
    sendBuffer(getAndClear());
  }

  /**
   * Scheduled task to send the resource buffer of the extraction engine.
   * If the {@link #executorSynchronizationInterval} is set to a non-positive value, resource information gets sent immediately.
   *
   * @author Henry Page
   * @since 1.0.0
   */
  public void startSynchonizing() {
    if (this.executorSynchronizationInterval > 0) {
      this.bufferSynchronizer.scheduleAtFixedRate(
          this::sendBuffer, 0, executorSynchronizationInterval, TimeUnit.MILLISECONDS);
    }
  }

  /**
   * Stops the synchronizer from sending information to the driver.
   *
   * @author Henry Page
   * @since 1.0.0
   */
  public void stopSynchronizing() {
    this.bufferSynchronizer.shutdown();
  }

  /**
   * Augments the base supplier Dto with Spark information.
   *
   * @param record The {@link BaseSupplierDto} to transform
   * @return A {@link SparkBaseSupplierWrapperDto} containing information pertaining to Spark
   * @author Henry Page
   * @author Pil Kyu Cho
   * @since 1.0.0
   */
  @Override
  public SparkBaseSupplierWrapperDto transform(BaseSupplierDto record) {
    return SparkBaseSupplierWrapperDto.builder()
        .executorId(pluginContext.executorID())
        .timestamp(record.getTimestamp())
        .osInfoDto(record.getOsInfoDto())
        .iostatDto(record.getIostatDto())
<<<<<<< HEAD
        .perfDto(record.getPerfDto())
=======
        .dstatDto(record.getDstatDto())
>>>>>>> 83011a07
        .build();
  }
}<|MERGE_RESOLUTION|>--- conflicted
+++ resolved
@@ -123,7 +123,6 @@
    * @param record The {@link BaseSupplierDto} to transform
    * @return A {@link SparkBaseSupplierWrapperDto} containing information pertaining to Spark
    * @author Henry Page
-   * @author Pil Kyu Cho
    * @since 1.0.0
    */
   @Override
@@ -133,11 +132,8 @@
         .timestamp(record.getTimestamp())
         .osInfoDto(record.getOsInfoDto())
         .iostatDto(record.getIostatDto())
-<<<<<<< HEAD
+        .dstatDto(record.getDstatDto())
         .perfDto(record.getPerfDto())
-=======
-        .dstatDto(record.getDstatDto())
->>>>>>> 83011a07
         .build();
   }
 }