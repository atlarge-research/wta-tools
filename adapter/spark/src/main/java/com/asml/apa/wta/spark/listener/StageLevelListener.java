--- conflicted
+++ resolved
@@ -43,14 +43,10 @@
   @Override
   public void onStageCompleted(SparkListenerStageCompleted stageCompleted) {
     final StageInfo curStageInfo = stageCompleted.stageInfo();
-<<<<<<< HEAD
     final int stageId = curStageInfo.stageId();
-    final TaskMetrics curStageMetrics = curStageInfo.taskMetrics();
-=======
     final TaskMetrics curStageMetrics = curStageInfo.taskMetrics();
 
     final int stageId = curStageInfo.stageId() + 1;
->>>>>>> 57f9c801
     final Long submitTime = curStageInfo.submissionTime().getOrElse(() -> -1L);
     final long runTime = curStageMetrics.executorRunTime();
     final int userId = sparkContext.sparkUser().hashCode();
@@ -92,7 +88,6 @@
 
     // TODO(#61): CALL EXTERNAL DEPENDENCIES
 
-<<<<<<< HEAD
     this.getProcessedObjects()
         .add(Task.builder()
             .id(stageId)
@@ -118,31 +113,5 @@
             .resourceUsed(resourceUsed)
             .build());
     stageIdsToJobs.remove(stageCompleted.stageInfo().stageId());
-=======
-    processedObjects.add(Task.builder()
-        .id(stageId)
-        .type(type)
-        .submissionSite(submissionSite)
-        .submitTime(submitTime)
-        .runtime(runTime)
-        .resourceType(resourceType)
-        .resourceAmountRequested(resourceAmountRequested)
-        .parents(parents)
-        .children(children)
-        .userId(userId)
-        .groupId(groupId)
-        .nfrs(nfrs)
-        .workflowId(workflowId)
-        .waitTime(waitTime)
-        .params(params)
-        .memoryRequested(memoryRequested)
-        .networkIoTime(networkIoTime)
-        .diskIoTime(diskIoTime)
-        .diskSpaceRequested(diskSpaceRequested)
-        .energyConsumption(energyConsumption)
-        .resourceUsed(resourceUsed)
-        .build());
-    stageIdsToJobs.remove(curStageInfo.stageId() + 1);
->>>>>>> 57f9c801
   }
 }