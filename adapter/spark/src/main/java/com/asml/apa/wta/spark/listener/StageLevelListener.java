--- conflicted
+++ resolved
@@ -32,10 +32,8 @@
 
   private final Map<Long, Integer> stageToResource = new ConcurrentHashMap<>();
 
-<<<<<<< HEAD
   private final Map<Long, List<Long>> jobToStages = new ConcurrentHashMap<>();
 
-=======
   /**
    * Constructor for the stage-level listener from Spark datasource class.
    *
@@ -44,7 +42,6 @@
    * @author Pil Kyu Cho
    * @since 1.0.0
    */
->>>>>>> 9825b431
   public StageLevelListener(SparkContext sparkContext, RuntimeConfig config) {
     super(sparkContext, config);
   }
@@ -107,30 +104,16 @@
   public void onStageCompleted(SparkListenerStageCompleted stageCompleted) {
     final StageInfo curStageInfo = stageCompleted.stageInfo();
     final TaskMetrics curStageMetrics = curStageInfo.taskMetrics();
-<<<<<<< HEAD
+    final long stageId = curStageInfo.stageId() + 1;
+    stageToResource.put(stageId, curStageInfo.resourceProfileId());
 
     final int stageId = curStageInfo.stageId() + 1;
-    stageToResource.put(stageId, curStageInfo.resourceProfileId());
-    final Long submitTime = curStageInfo.submissionTime().getOrElse(() -> -1L);
-    final long runTime = curStageMetrics.executorRunTime();
+    final Long tsSubmit = curStageInfo.submissionTime().getOrElse(() -> -1L);
+    final long runtime = curStageInfo.taskMetrics().executorRunTime();
+    final long[] parents = new long[0];
+    final long[] children = new long[0];
     final int userId = Math.abs(sparkContext.sparkUser().hashCode());
-    final long workflowId = stageIdsToJobs.get(stageId);
-
-    final Integer[] parentIds = JavaConverters.seqAsJavaList(
-            curStageInfo.parentIds().toList())
-        .stream()
-        .map(parentId -> (Integer) parentId + 1)
-        .toArray(Integer[]::new);
-    for (Integer id : parentIds) {
-      List<Integer> children = parentToChildren.get(id);
-      if (children == null) {
-        children = new ArrayList<>();
-        children.add(stageId);
-        parentToChildren.put(id, children);
-      } else {
-        children.add(stageId);
-      }
-    }
+    final long workflowId = stageToJob.get(stageId);
     final double diskSpaceRequested = (double) curStageMetrics.diskBytesSpilled()
         + curStageMetrics.shuffleWriteMetrics().bytesWritten();
     /**
@@ -146,27 +129,15 @@
      *  For SQL jobs, this only tracks all unsafe operators and ExternalSort
      */
     final double memoryRequested = -1.0;
-    long[] parents =
-        Arrays.stream(parentIds).mapToLong(parentId -> parentId).toArray();
-    if (!config.isStageLevel()) {
+    long[] parents;
+    if (config.isStageLevel()) {
+      parents =
+          Arrays.stream(parentIds).mapToLong(parentId -> parentId + 1).toArray();
+    } else {
+      parents = new long[0];
       stageToParents.put(stageId, parentIds);
     }
     final long[] children = new long[0];
-=======
-    final long stageId = curStageInfo.stageId() + 1;
-    stageToResource.put(stageId, curStageInfo.resourceProfileId());
-
-    final Long tsSubmit = curStageInfo.submissionTime().getOrElse(() -> -1L);
-    final long runtime = curStageInfo.taskMetrics().executorRunTime();
-    final long[] parents = new long[0];
-    final long[] children = new long[0];
-    final int userId = Math.abs(sparkContext.sparkUser().hashCode());
-    final long workflowId = stageToJob.get(stageId);
-    final double diskSpaceRequested = (double) curStageMetrics.diskBytesSpilled()
-        + curStageMetrics.shuffleWriteMetrics().bytesWritten();
-    // final double memoryRequested = curTaskMetrics.peakExecutionMemory();
-
->>>>>>> 9825b431
     // dummy values
     final String type = "";
     final int submissionSite = -1;
@@ -219,15 +190,6 @@
    * @author Pil Kyu Cho
    * @since 1.0.0
    */
-<<<<<<< HEAD
-  public void setStages() {
-    final List<Task> stages = this.getProcessedObjects();
-    for (Task stage : stages) {
-      stage.setChildren(parentToChildren.getOrDefault(Math.toIntExact(stage.getId()), new ArrayList<>()).stream()
-          .mapToLong(childrenId -> childrenId)
-          .toArray());
-    }
-=======
   public void setStages(long jobId) {
     final List<Task> filteredStages = this.getProcessedObjects().stream()
         .filter(task -> task.getWorkflowId() == jobId)
@@ -236,6 +198,5 @@
         this.getParentStageToChildrenStages().getOrDefault(stage.getId(), new ArrayList<>()).stream()
             .mapToLong(Long::longValue)
             .toArray()));
->>>>>>> 9825b431
   }
 }