package com.asml.apa.wta.spark.listener;

import com.asml.apa.wta.core.config.RuntimeConfig;
import com.asml.apa.wta.core.model.Task;
import java.util.ArrayList;
import java.util.Arrays;
import java.util.List;
import java.util.Map;
import java.util.concurrent.ConcurrentHashMap;
import lombok.Getter;
import org.apache.spark.SparkContext;
import org.apache.spark.executor.TaskMetrics;
import org.apache.spark.scheduler.SparkListenerStageCompleted;
import org.apache.spark.scheduler.StageInfo;
import scala.collection.JavaConverters;

/**
 * This class is a stage-level listener for the Spark data source.
 *
 * @author Tianchen Qu
 * @author Lohithsai Yadala Chanchu
 * @since 1.0.0
 */
@Getter
public class StageLevelListener extends TaskStageBaseListener {

  private final Map<Long, Long[]> stageToParents = new ConcurrentHashMap<>();

  private final Map<Long, List<Long>> parentStageToChildrenStages = new ConcurrentHashMap<>();

  private final Map<Long, Integer> stageToResource = new ConcurrentHashMap<>();

  /**
   * Constructor for the stage-level listener from Spark datasource class.
   *
   * @param sparkContext       The current spark context
   * @param config             Additional config specified by the user for the plugin
   * @author Pil Kyu Cho
   * @since 1.0.0
   */
  public StageLevelListener(SparkContext sparkContext, RuntimeConfig config) {
    super(sparkContext, config);
  }

  /**
   * This method will store the stage hierarchy information from the callback, depending on the isStageLevel config.
   * Only the parents of the current stage is determined here. The children are determined on application end in
   * ApplicationLevelListener.
   * @param stageId           Current stage id
   * @param task              Task object of current stage metrics
   * @param curStageInfo      Current stage info
   * @author Pil Kyu Cho
   * @since 1.0.0
   */
  public void fillInParentChildMaps(long stageId, Task task, StageInfo curStageInfo) {
    final long[] parentStageIds = JavaConverters.seqAsJavaList(
            curStageInfo.parentIds().toList())
        .stream()
        .mapToLong(parentId -> (Integer) parentId + 1)
        .toArray();
    if (config.isStageLevel()) {
      task.setParents(parentStageIds);
    } else {
      stageToParents.put(stageId, Arrays.stream(parentStageIds).boxed().toArray(Long[]::new));
    }

    // Add current task as child to its parent stages
    for (Long parentStageId : parentStageIds) {
      List<Long> childrenStages = parentStageToChildrenStages.get(parentStageId);
      if (childrenStages == null) {
        childrenStages = new ArrayList<>();
        childrenStages.add(stageId);
        parentStageToChildrenStages.put(parentStageId, childrenStages);
      } else {
        childrenStages.add(stageId);
      }
    }
  }

  /**
   * This method is called every time a stage is completed. Stage-level metrics are collected, aggregated,
   * and added here.
   * Note: peakExecutionMemory is the peak memory used by internal data structures created during
   * shuffles, aggregations and joins. The value of this accumulator should be approximately the sum of
   * the peak sizes across all such data structures created in this task. It is thus only an upper
   * bound of the actual peak memory for the task. For SQL jobs, this only tracks all unsafe operators
   * and ExternalSort
   *
   * @param stageCompleted   SparkListenerStageCompleted The object corresponding to information on stage completion
   * @author Tianchen Qu
   * @author Lohithsai Yadala Chanchu
   * @since 1.0.0
   */
  @Override
  public void onStageCompleted(SparkListenerStageCompleted stageCompleted) {
    final StageInfo curStageInfo = stageCompleted.stageInfo();
    final TaskMetrics curStageMetrics = curStageInfo.taskMetrics();
    final long stageId = curStageInfo.stageId() + 1;
    stageToResource.put(stageId, curStageInfo.resourceProfileId());

<<<<<<< HEAD
    final Long tsSubmit = curStageInfo.submissionTime().getOrElse(() -> -1L);
    final long runtime = curStageInfo.taskMetrics().executorRunTime();
    final long[] parents = new long[0];
    final long[] children = new long[0];
    final int userId = Math.abs(sparkContext.sparkUser().hashCode());
    final long workflowId = stageToJob.get(stageId);
    final double diskSpaceRequested = (double) curStageMetrics.diskBytesSpilled()
        + curStageMetrics.shuffleWriteMetrics().bytesWritten();
    // final double memoryRequested = curTaskMetrics.peakExecutionMemory();

=======
    final Integer[] parentIds = JavaConverters.seqAsJavaList(
            curStageInfo.parentIds().toList())
        .stream()
        .map(parentId -> (Integer) parentId)
        .toArray(Integer[]::new);
    for (Integer id : parentIds) {
      List<Integer> children = parentToChildren.get(id);
      if (children == null) {
        children = new ArrayList<>();
        children.add(stageId);
        parentToChildren.put(id, children);
      } else {
        children.add(stageId);
      }
    }
    final double diskSpaceRequested = (double) curStageMetrics.diskBytesSpilled()
        + curStageMetrics.shuffleWriteMetrics().bytesWritten();
    /**
     * alternative:
     *
     * final double memoryRequested = curTaskMetrics.peakExecutionMemory();
     *
     *  peakExecutionMemory is the peak memory used by internal data structures created during shuffles,
     *  aggregations and joins.
     *  The value of this accumulator should be approximately the sum of the peak sizes across all such data structures
     *  created in this task.
     *  It is thus only an upper bound of the actual peak memory for the task.
     *  For SQL jobs, this only tracks all unsafe operators and ExternalSort
     */
    final double memoryRequested = -1.0;
    long[] parents;
    if (config.isStageLevel()) {
      parents =
          Arrays.stream(parentIds).mapToLong(parentId -> parentId + 1).toArray();
    } else {
      parents = new long[0];
      stageToParents.put(stageId, parentIds);
    }
    final long[] children = new long[0];
>>>>>>> f86dc55a
    // dummy values
    final String type = "";
    final int submissionSite = -1;
    final String resourceType = "N/A";
    final double resourceAmountRequested = -1.0;
    final int groupId = -1;
    final String nfrs = "";
    final long waitTime = -1L;
    final String params = "";
    final double memoryRequested = -1.0;
    final long networkIoTime = -1L;
    final long diskIoTime = -1L;
    final double energyConsumption = -1L;
    final long resourceUsed = -1L;

    Task task = Task.builder()
        .id(stageId)
        .type(type)
        .submissionSite(submissionSite)
        .tsSubmit(tsSubmit)
        .runtime(runtime)
        .resourceType(resourceType)
        .resourceAmountRequested(resourceAmountRequested)
        .parents(parents)
        .children(children)
        .userId(userId)
        .groupId(groupId)
        .nfrs(nfrs)
        .workflowId(workflowId)
        .waitTime(waitTime)
        .params(params)
        .memoryRequested(memoryRequested)
        .networkIoTime(networkIoTime)
        .diskIoTime(diskIoTime)
        .diskSpaceRequested(diskSpaceRequested)
        .energyConsumption(energyConsumption)
        .resourceUsed(resourceUsed)
        .build();
    fillInParentChildMaps(stageId, task, curStageInfo);
    this.getProcessedObjects().add(task);
  }

  /**
   * This method sets up the stage children, and it shall be called on application end.
   *
   * @author Tianchen Qu
   * @since 1.0.0
   */
  public void setStages() {
    final List<Task> stages = this.getProcessedObjects();
    for (Task stage : stages) {
      stage.setChildren(parentToChildren.getOrDefault(Math.toIntExact(stage.getId()), new ArrayList<>()).stream()
          .mapToLong(childrenId -> childrenId + 1)
          .toArray());
    }
  }
}<|MERGE_RESOLUTION|>--- conflicted
+++ resolved
@@ -10,6 +10,7 @@
 import lombok.Getter;
 import org.apache.spark.SparkContext;
 import org.apache.spark.executor.TaskMetrics;
+import org.apache.spark.scheduler.SparkListenerApplicationEnd;
 import org.apache.spark.scheduler.SparkListenerStageCompleted;
 import org.apache.spark.scheduler.StageInfo;
 import scala.collection.JavaConverters;
@@ -80,15 +81,20 @@
   /**
    * This method is called every time a stage is completed. Stage-level metrics are collected, aggregated,
    * and added here.
+   * <p>
    * Note: peakExecutionMemory is the peak memory used by internal data structures created during
    * shuffles, aggregations and joins. The value of this accumulator should be approximately the sum of
    * the peak sizes across all such data structures created in this task. It is thus only an upper
    * bound of the actual peak memory for the task. For SQL jobs, this only tracks all unsafe operators
    * and ExternalSort
+   * <p>
+   * Alternative:
+   * final double memoryRequested = curTaskMetrics.peakExecutionMemory();
    *
    * @param stageCompleted   SparkListenerStageCompleted The object corresponding to information on stage completion
    * @author Tianchen Qu
    * @author Lohithsai Yadala Chanchu
+   * @author Pil Kyu Cho
    * @since 1.0.0
    */
   @Override
@@ -98,7 +104,6 @@
     final long stageId = curStageInfo.stageId() + 1;
     stageToResource.put(stageId, curStageInfo.resourceProfileId());
 
-<<<<<<< HEAD
     final Long tsSubmit = curStageInfo.submissionTime().getOrElse(() -> -1L);
     final long runtime = curStageInfo.taskMetrics().executorRunTime();
     final long[] parents = new long[0];
@@ -109,47 +114,6 @@
         + curStageMetrics.shuffleWriteMetrics().bytesWritten();
     // final double memoryRequested = curTaskMetrics.peakExecutionMemory();
 
-=======
-    final Integer[] parentIds = JavaConverters.seqAsJavaList(
-            curStageInfo.parentIds().toList())
-        .stream()
-        .map(parentId -> (Integer) parentId)
-        .toArray(Integer[]::new);
-    for (Integer id : parentIds) {
-      List<Integer> children = parentToChildren.get(id);
-      if (children == null) {
-        children = new ArrayList<>();
-        children.add(stageId);
-        parentToChildren.put(id, children);
-      } else {
-        children.add(stageId);
-      }
-    }
-    final double diskSpaceRequested = (double) curStageMetrics.diskBytesSpilled()
-        + curStageMetrics.shuffleWriteMetrics().bytesWritten();
-    /**
-     * alternative:
-     *
-     * final double memoryRequested = curTaskMetrics.peakExecutionMemory();
-     *
-     *  peakExecutionMemory is the peak memory used by internal data structures created during shuffles,
-     *  aggregations and joins.
-     *  The value of this accumulator should be approximately the sum of the peak sizes across all such data structures
-     *  created in this task.
-     *  It is thus only an upper bound of the actual peak memory for the task.
-     *  For SQL jobs, this only tracks all unsafe operators and ExternalSort
-     */
-    final double memoryRequested = -1.0;
-    long[] parents;
-    if (config.isStageLevel()) {
-      parents =
-          Arrays.stream(parentIds).mapToLong(parentId -> parentId + 1).toArray();
-    } else {
-      parents = new long[0];
-      stageToParents.put(stageId, parentIds);
-    }
-    final long[] children = new long[0];
->>>>>>> f86dc55a
     // dummy values
     final String type = "";
     final int submissionSite = -1;
@@ -193,17 +157,18 @@
   }
 
   /**
-   * This method sets up the stage children, and it shall be called on application end.
+   * Sets up the stage children, and it shall be called on application end in
+   * {@link ApplicationLevelListener#onApplicationEnd(SparkListenerApplicationEnd)}.
    *
    * @author Tianchen Qu
+   * @author Pil Kyu Cho
    * @since 1.0.0
    */
   public void setStages() {
     final List<Task> stages = this.getProcessedObjects();
-    for (Task stage : stages) {
-      stage.setChildren(parentToChildren.getOrDefault(Math.toIntExact(stage.getId()), new ArrayList<>()).stream()
-          .mapToLong(childrenId -> childrenId + 1)
-          .toArray());
-    }
+    stages.forEach(stage -> stage.setChildren(
+            this.getParentStageToChildrenStages().getOrDefault(stage.getId(), new ArrayList<>()).stream()
+                    .mapToLong(Long::longValue)
+                    .toArray()));
   }
 }