package com.asml.apa.wta.spark.streams;

import com.asml.apa.wta.core.dto.BaseSupplierDto;
import com.asml.apa.wta.core.dto.IostatDto;
import com.asml.apa.wta.core.dto.JvmFileDto;
import com.asml.apa.wta.core.dto.OsInfoDto;
import com.asml.apa.wta.core.dto.ProcDto;
import com.asml.apa.wta.core.model.Resource;
import com.asml.apa.wta.core.model.ResourceState;
import com.asml.apa.wta.core.streams.KeyedStream;
import com.asml.apa.wta.spark.dto.ResourceAndStateWrapper;
import com.asml.apa.wta.spark.dto.SparkBaseSupplierWrapperDto;
import java.util.Comparator;
import java.util.List;
import java.util.Map;
import java.util.Optional;
import java.util.function.Function;
import java.util.stream.Collectors;
import lombok.Getter;

/**
 * Facade that maintains the resource and task streams.
 *
 * @author Atour Mousavi Gourabi
 * @author Henry Page
 * @since 1.0.0
 */
@Getter
public class MetricStreamingEngine {

  private final KeyedStream<String, SparkBaseSupplierWrapperDto> executorResourceStream;

  private final KeyedStream<TaskKey, TaskMetricsRecord> taskStream;

  private static final long bytesToGbDenom = 1073741824;

  private static final long kBpsToGbpsDenom = 125000;

  /**
   * Initializes the streams.
   *
   * @author Atour Mousavi Gourabi
   * @since 1.0.0
   */
  public MetricStreamingEngine() {
    executorResourceStream = new KeyedStream<>();
    taskStream = new KeyedStream<>();
  }

  /**
   * Adds resource metrics to the resource stream.
   *
   * @param resourceKey A {@link String} identifying the resource. This is usually the executorID.
   * @param record the {@link com.asml.apa.wta.spark.datasource.SparkDataSource} containing metrics.
   * @author Atour Mousavi Gourabi
   * @since 1.0.0
   */
  public void addToResourceStream(String resourceKey, SparkBaseSupplierWrapperDto record) {
    executorResourceStream.addToStream(resourceKey, record);
  }
<<<<<<< HEAD
=======

  /**
   * Adds task metrics to the task stream.
   *
   * @param task the {@link com.asml.apa.wta.spark.streams.TaskKey} of the task
   * @param record the {@link TaskMetricsRecord} containing the metrics
   * @author Atour Mousavi Gourabi
   * @since 1.0.0
   */
  public void addToTaskStream(TaskKey task, TaskMetricsRecord record) {
    taskStream.addToStream(task, record);
  }

  /**
   * Consumes all resource related streams and aggregates them into objects.
   *
   * @return a list of {@link ResourceAndStateWrapper} objects containing the resource and its states
   * @author Henry Page
   * @since 1.0.0
   */
  public List<ResourceAndStateWrapper> collectResourceInformation() {
    Map<String, List<SparkBaseSupplierWrapperDto>> allPings = executorResourceStream.collectAll();

    return allPings.entrySet().stream()
        .map(entry -> {
          long transformedId = Math.abs(entry.getKey().hashCode());
          Resource resource = produceResourceFromExecutorInfo(transformedId, entry.getValue());
          List<ResourceState> states = produceResourceStatesFromExecutorInfo(resource, entry.getValue());
          states.sort(Comparator.comparing(ResourceState::getTimestamp));
          return new ResourceAndStateWrapper(resource, states);
        })
        .collect(Collectors.toList());
  }

  /**
   * Constructs a resource from a stream of pings.
   *
   * @param executorId The transformed id of the executor
   * @param pings The stream of pings that correspond to this executor
   * @return A Resource object that is constructed from the given information
   * @author Henry Page
   * @since 1.0.0
   */
  private Resource produceResourceFromExecutorInfo(long executorId, List<SparkBaseSupplierWrapperDto> pings) {

    Optional<OsInfoDto> sampleOsInfo = getFirstAvailable(pings, BaseSupplierDto::getOsInfoDto);
    Optional<JvmFileDto> sampleJvmInfo = getFirstAvailable(pings, BaseSupplierDto::getJvmFileDto);
    // do not sample proc info, later pings might actually have useful information

    final String type = "cluster node";
    final String os = sampleOsInfo.map(OsInfoDto::getOs).orElse("unknown");

    StringBuilder processorInformation = new StringBuilder();

    final String processorModel = pings.stream()
        .filter(ping -> ping.getProcDto().isPresent())
        .map(ping -> ping.getProcDto().get())
        .filter(pcDto -> pcDto.getCpuModel().isPresent())
        .map(pcDto -> pcDto.getCpuModel().get())
        .findFirst()
        .orElse("unknown");

    processorInformation.append(processorModel);
    if (sampleOsInfo.map(OsInfoDto::getArchitecture).isPresent()) {
      processorInformation
          .append(" / ")
          .append(sampleOsInfo.map(OsInfoDto::getArchitecture).get());
    }

    final double numResources =
        sampleOsInfo.map(OsInfoDto::getAvailableProcessors).orElse(-1);
    final long memory = sampleOsInfo
        .map(pg -> pg.getTotalPhysicalMemorySize() / bytesToGbDenom)
        .orElse(-1L);

    final long diskSpace = sampleJvmInfo
        .map(jvmDto -> jvmDto.getTotalSpace() / bytesToGbDenom)
        .orElse(-1L);

    return Resource.builder()
        .id(executorId)
        .type(type)
        .numResources(numResources)
        .memory(memory)
        .diskSpace(diskSpace)
        .procModel(processorInformation.toString())
        .os(os)
        .network(-1L)
        .build();
  }

  /**
   * Constructs a list of resource states from a stream of pings.
   *
   * @param associatedResource The associated resource object
   * @param pings The stream of pings that are to be transformed to states
   * @return A list of resource states that is constructed from the given information
   * @author Henry Page
   * @since 1.0.0
   */
  private List<ResourceState> produceResourceStatesFromExecutorInfo(
      Resource associatedResource, List<SparkBaseSupplierWrapperDto> pings) {
    return pings.stream()
        .map(ping -> {
          final long timestamp = ping.getTimestamp();
          final String eventType = "resource active";
          final long platformId = -1L;
          final double availableResources = ping.getOsInfoDto()
              .map(pg -> (double) pg.getAvailableProcessors())
              .orElse(-1.0);
          final double availableMemory = ping.getOsInfoDto()
              .map(pg -> (double) pg.getFreePhysicalMemorySize() / bytesToGbDenom)
              .orElse(-1.0);
          final double availableDiskSpace = ping.getJvmFileDto()
              .map(pg -> (double) pg.getUsableSpace() / bytesToGbDenom)
              .orElse(-1.0);

          double availableDiskIoBandwith = -1.0;

          if (ping.getIostatDto().isPresent()) {
            final IostatDto iostatDto = ping.getIostatDto().get();
            availableDiskIoBandwith = iostatDto.getKiloByteReadPerSec() / kBpsToGbpsDenom
                + iostatDto.getKiloByteWrtnPerSec() / kBpsToGbpsDenom;
          }

          final double availableNetworkBandwidth = -1.0;

          final double numCores = ping.getOsInfoDto()
              .map(OsInfoDto::getAvailableProcessors)
              .orElse(-1);

          final double averageUtilization1Minute = ping.getProcDto()
              .flatMap(ProcDto::getLoadAvgOneMinute)
              .map(loadAvg -> loadAvg / numCores)
              .orElse(-1.0);

          final double averageUtilization5Minute = ping.getProcDto()
              .flatMap(ProcDto::getLoadAvgFiveMinutes)
              .map(loadAvg -> loadAvg / numCores)
              .orElse(-1.0);

          final double averageUtilization15Minute = ping.getProcDto()
              .flatMap(ProcDto::getLoadAvgFifteenMinutes)
              .map(loadAvg -> loadAvg / numCores)
              .orElse(-1.0);

          return ResourceState.builder()
              .resourceId(associatedResource)
              .timestamp(timestamp)
              .eventType(eventType)
              .platformId(platformId)
              .availableResources(availableResources)
              .availableDiskSpace(availableDiskSpace)
              .availableMemory(availableMemory)
              .availableDiskIoBandwidth(availableDiskIoBandwith)
              .availableNetworkBandwidth(availableNetworkBandwidth)
              .averageUtilization1Minute(averageUtilization1Minute)
              .averageUtilization5Minute(averageUtilization5Minute)
              .averageUtilization15Minute(averageUtilization15Minute)
              .build();
        })
        .collect(Collectors.toList());
  }

  /**
   * Used for getting information across all pings that is constant.
   *
   * @param pings A list of pings to analyse
   * @param mapper The mapping function that should map the dto to an optional data supplier object
   * @param <R> The type of the data supplier object
   * @return The constant information that is requested
   */
  private <R> Optional<R> getFirstAvailable(
      List<SparkBaseSupplierWrapperDto> pings, Function<SparkBaseSupplierWrapperDto, Optional<R>> mapper) {
    return pings.stream().map(mapper).flatMap(Optional::stream).findFirst();
  }
>>>>>>> 67f6a23b
}<|MERGE_RESOLUTION|>--- conflicted
+++ resolved
@@ -58,8 +58,6 @@
   public void addToResourceStream(String resourceKey, SparkBaseSupplierWrapperDto record) {
     executorResourceStream.addToStream(resourceKey, record);
   }
-<<<<<<< HEAD
-=======
 
   /**
    * Adds task metrics to the task stream.
@@ -236,5 +234,4 @@
       List<SparkBaseSupplierWrapperDto> pings, Function<SparkBaseSupplierWrapperDto, Optional<R>> mapper) {
     return pings.stream().map(mapper).flatMap(Optional::stream).findFirst();
   }
->>>>>>> 67f6a23b
 }