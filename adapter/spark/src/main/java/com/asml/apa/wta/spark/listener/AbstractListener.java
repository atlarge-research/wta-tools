package com.asml.apa.wta.spark.listener;

import com.asml.apa.wta.core.config.RuntimeConfig;
import com.asml.apa.wta.core.model.BaseTraceObject;
import java.util.LinkedList;
import java.util.List;
import java.util.function.Predicate;
import java.util.stream.Collectors;
import lombok.Getter;
import lombok.RequiredArgsConstructor;
import org.apache.spark.SparkContext;
import org.apache.spark.scheduler.SparkListener;

/**
 * This class is an abstract listener that can be used to implement listeners for different domain objects.
 *
 * @param <T> The domain object generic
 * @author Henry Page
 * @since 1.0.0
 */
@RequiredArgsConstructor
<<<<<<< HEAD
@SuppressWarnings("VisibilityModifier")
public class AbstractListener<T extends BaseTraceObject> extends SparkListener {
=======
public abstract class AbstractListener<T extends BaseTraceObject> extends SparkListener {
>>>>>>> 7089050b

  /**
   * The current spark context.
   */
  protected final SparkContext sparkContext;

  /**
   * The current runtime config.
   */
  protected final RuntimeConfig config;

  /**
   * A list of processed domain objects.
   */
  @Getter
  private final List<T> processedObjects = new LinkedList<>();

  /**
   * Filters the list of processed objects by the given condition.
   *
   * @param filterCondition A predicate that filtered objects have to fulfill
   * @return A list containing objects that match that condition
   * @author Henry Page
   * @since 1.0.0
   */
  protected List<T> getWithCondition(Predicate<T> filterCondition) {
    return processedObjects.stream().filter(filterCondition).collect(Collectors.toList());
  }

  /**
   * Registers the listener to the current spark context.
   *
   * @author Henry Page
   * @since 1.0.0
   */
  public void register() {
    sparkContext.addSparkListener(this);
  }

  /**
   * Removes the listener to the current spark context.
   *
   * @author Henry Page
   * @since 1.0.0
   */
  public void remove() {
    sparkContext.removeSparkListener(this);
  }
}<|MERGE_RESOLUTION|>--- conflicted
+++ resolved
@@ -19,12 +19,8 @@
  * @since 1.0.0
  */
 @RequiredArgsConstructor
-<<<<<<< HEAD
 @SuppressWarnings("VisibilityModifier")
-public class AbstractListener<T extends BaseTraceObject> extends SparkListener {
-=======
 public abstract class AbstractListener<T extends BaseTraceObject> extends SparkListener {
->>>>>>> 7089050b
 
   /**
    * The current spark context.
