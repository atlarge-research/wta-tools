package com.asml.apa.wta.spark.listener;

import com.asml.apa.wta.core.config.RuntimeConfig;
import com.asml.apa.wta.core.model.BaseTraceObject;
<<<<<<< HEAD
import com.asml.apa.wta.core.streams.Stream;
import java.util.concurrent.ExecutorService;
import java.util.concurrent.Executors;
=======
import java.util.ArrayList;
import java.util.List;
import java.util.function.Predicate;
import java.util.stream.Collectors;
>>>>>>> 282f0275
import lombok.Getter;
import lombok.RequiredArgsConstructor;
import org.apache.spark.SparkContext;
import org.apache.spark.scheduler.SparkListener;

/**
 * This class is an abstract listener that can be used to implement listeners for different domain objects.
 *
 * @param <T> The domain object generic
 * @author Henry Page
 * @since 1.0.0
 */
@RequiredArgsConstructor
@SuppressWarnings("VisibilityModifier")
public abstract class AbstractListener<T extends BaseTraceObject> extends SparkListener {

  /**
   * The current spark context.
   */
  @Getter
  private final SparkContext sparkContext;

  /**
   * The current runtime config.
   */
  @Getter
  private final RuntimeConfig config;

  /**
   * A list of processed domain objects.
   */
  private final Stream<T> processedObjects = new Stream<>();

  /**
   * The thread pool.
   */
  @Getter
<<<<<<< HEAD
  private static final ExecutorService threadPool = Executors.newSingleThreadExecutor();
=======
  private final List<T> processedObjects = new ArrayList<>();
>>>>>>> 282f0275

  /**
   * Returns a clone of the processed objects {@link Stream}.
   *
   * @return a clone of the processed objects
   * @author Atour Mousavi Gourabi
   * @since 1.0.0
   */
  public Stream<T> getProcessedObjects() {
    return processedObjects.copy();
  }

  /**
   * Adds a processed object to the {@link Stream} maintained by the listener.
   *
   * @param object the processed object to add
   * @author Atour Mousavi Gourabi
   * @since 1.0.0
   */
  public void addProcessedObject(T object) {
    processedObjects.addToStream(object);
  }

  /**
   * Checks whether the listener contains processed objects.
   *
   * @return a {@code boolean} indicating whether the listener contains processed objects
   * @author Atour Mousavi Gourabi
   * @since 1.0.0
   */
  public boolean containsProcessedObjects() {
    return !processedObjects.isEmpty();
  }

  /**
   * Registers the listener to the current spark context.
   *
   * @author Henry Page
   * @since 1.0.0
   */
  public void register() {
    sparkContext.addSparkListener(this);
  }

  /**
   * Removes the listener to the current spark context.
   *
   * @author Henry Page
   * @since 1.0.0
   */
  public void remove() {
    sparkContext.removeSparkListener(this);
  }
}<|MERGE_RESOLUTION|>--- conflicted
+++ resolved
@@ -2,16 +2,9 @@
 
 import com.asml.apa.wta.core.config.RuntimeConfig;
 import com.asml.apa.wta.core.model.BaseTraceObject;
-<<<<<<< HEAD
 import com.asml.apa.wta.core.streams.Stream;
 import java.util.concurrent.ExecutorService;
 import java.util.concurrent.Executors;
-=======
-import java.util.ArrayList;
-import java.util.List;
-import java.util.function.Predicate;
-import java.util.stream.Collectors;
->>>>>>> 282f0275
 import lombok.Getter;
 import lombok.RequiredArgsConstructor;
 import org.apache.spark.SparkContext;
@@ -43,17 +36,14 @@
   /**
    * A list of processed domain objects.
    */
+  @Getter
   private final Stream<T> processedObjects = new Stream<>();
 
   /**
    * The thread pool.
    */
   @Getter
-<<<<<<< HEAD
   private static final ExecutorService threadPool = Executors.newSingleThreadExecutor();
-=======
-  private final List<T> processedObjects = new ArrayList<>();
->>>>>>> 282f0275
 
   /**
    * Returns a clone of the processed objects {@link Stream}.
