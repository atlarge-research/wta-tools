package com.asml.apa.wta.spark.listener;

import com.asml.apa.wta.core.config.RuntimeConfig;
import com.asml.apa.wta.core.model.Task;
import com.asml.apa.wta.core.model.Workflow;
import com.asml.apa.wta.core.model.Workload;
import com.asml.apa.wta.core.model.enums.Domain;
import java.util.ArrayList;
import java.util.Arrays;
import java.util.Collections;
import java.util.List;
import java.util.Map;
import java.util.Optional;
import java.util.stream.Collectors;
import lombok.Getter;
import org.apache.commons.lang3.ArrayUtils;
import org.apache.spark.SparkContext;
import org.apache.spark.resource.ResourceProfile;
import org.apache.spark.resource.TaskResourceRequest;
import org.apache.spark.scheduler.SparkListenerApplicationEnd;
import org.apache.spark.scheduler.SparkListenerApplicationStart;
import scala.collection.JavaConverters;

/**
 * This class is an application-level listener for the Spark data source.
 * It's important that one does not override {@link org.apache.spark.scheduler.SparkListenerInterface#onApplicationStart(SparkListenerApplicationStart)} here, as the event is already sent
 * before the listener is registered unless the listener is explicitly registered in the Spark configuration as per <a href="https://stackoverflow.com/questions/36401238/spark-onapplicationstart-is-never-gets-called">SO</a>
 *
 * @author Pil Kyu Cho
 * @author Henry Page
 * @author Tianchen Qu
 * @since 1.0.0
 */
@Getter
public class ApplicationLevelListener extends AbstractListener<Workload> {

  private final JobLevelListener jobLevelListener;

  private final TaskStageBaseListener taskLevelListener;

  private final StageLevelListener stageLevelListener;

  /**
   * Constructor for the application-level listener.
   *
   * @param sparkContext The current spark context
   * @param config Additional config specified by the user for the plugin
   * @param jobLevelListener The job-level listener to be used by this listener
   * @param taskLevelListener The task-level listener to be used by this listener
   * @param stageLevelListener The stage-level listener to be used by this listener
   * @author Henry Page
   * @since 1.0.0
   */
  public ApplicationLevelListener(
      SparkContext sparkContext,
      RuntimeConfig config,
      JobLevelListener jobLevelListener,
      TaskStageBaseListener taskLevelListener,
      StageLevelListener stageLevelListener) {
    super(sparkContext, config);
    this.jobLevelListener = jobLevelListener;
    this.taskLevelListener = taskLevelListener;
    this.stageLevelListener = stageLevelListener;
  }

  private void setTasks(TaskStageBaseListener taskListener, StageLevelListener stageListener) {
    TaskLevelListener listener = (TaskLevelListener) taskListener;
    final List<Task> tasks = taskListener.getProcessedObjects();
    for (Task task : tasks) {
      // parent children fields
      final int stageId = listener.getTaskToStage().get(task.getId());
      final Integer[] parentStages = stageListener.getStageToParents().get(stageId);
      if (parentStages != null) {
        final Long[] parents = Arrays.stream(parentStages)
            .flatMap(x -> Arrays.stream(listener.getStageToTasks().get(x).stream()
                .map(Task::getId)
                .toArray(size -> new Long[size])))
            .toArray(size -> new Long[size]);
        task.setParents(ArrayUtils.toPrimitive(parents));
      }

      List<Integer> childrenStages =
          stageLevelListener.getParentToChildren().get(stageId);
      if (childrenStages != null) {
        List<Task> children = new ArrayList<>();
        childrenStages.forEach(
            x -> children.addAll(listener.getStageToTasks().get(x)));
        Long[] temp = children.stream().map(Task::getId).toArray(size -> new Long[size]);
        task.setChildren(ArrayUtils.toPrimitive(temp));
      }

      // resource related fields
      final int resourceProfileId =
          stageLevelListener.getStageToResource().getOrDefault(stageId, -1);
      final ResourceProfile resourceProfile =
          sparkContext.resourceProfileManager().resourceProfileFromId(resourceProfileId);
      final List<TaskResourceRequest> resources = JavaConverters.seqAsJavaList(
          resourceProfile.taskResources().values().toList());
      if (resources.size() > 0) {
        task.setResourceType(resources.get(0).resourceName());
        task.setResourceAmountRequested(resources.get(0).amount());
        task.setResourceUsed(resourceProfileId);
      }
    }
  }

  private void setStages(StageLevelListener stageListener) {
    final List<Task> stages = stageListener.getProcessedObjects();
    Map<Integer, List<Integer>> parentToChildren = stageListener.getParentToChildren();
    for (Task stage : stages) {
      stage.setChildren(parentToChildren.getOrDefault(Math.toIntExact(stage.getId()), new ArrayList<>()).stream()
          .mapToLong(x -> x)
          .toArray());
    }
  }

  private void setWorkflows(JobLevelListener jobListener) {
    final List<Workflow> workflows = jobListener.getProcessedObjects();
    for (Workflow workflow : workflows) {
      workflow.setTotalResources(Arrays.stream(workflow.getTasks())
          .map(Task::getResourceAmountRequested)
          .filter(x -> x >= 0.0)
          .reduce(Double::sum)
          .orElseGet(() -> -1.0));
    }
  }

  /**
   * Callback function that is called right at the end of the application. Further experimentation
   * is needed to determine if applicationEnd is called first or shutdown.
   *
   * @param applicationEnd The event corresponding to the end of the application
   */
  @SuppressWarnings({"CyclomaticComplexity", "MethodLength"})
  public void onApplicationEnd(SparkListenerApplicationEnd applicationEnd) {

    // we should enver enter this branch, this is a guard since an application
    // only terminates once.
    if (config.isStageLevel()) {
      setStages(stageLevelListener);
    } else {
      setTasks(taskLevelListener, stageLevelListener);
    }
    setWorkflows(jobLevelListener);
    final List<Task> tasks = taskLevelListener.getProcessedObjects();
    List<Workload> processedObjects = this.getProcessedObjects();
    if (!processedObjects.isEmpty()) {
      return;
    }

    final Workflow[] workflows = jobLevelListener.getProcessedObjects().toArray(new Workflow[0]);
    final int numWorkflows = workflows.length;
    final int totalTasks =
        Arrays.stream(workflows).mapToInt(Workflow::getTaskCount).sum();
    final Domain domain = config.getDomain();
    final long startDate = sparkContext.startTime();
    final long endDate = applicationEnd.time();
    final String[] authors = config.getAuthors();
    final String workloadDescription = config.getDescription();
<<<<<<< HEAD
=======
    for (Task task : taskLevelListener.getProcessedObjects()) {
      final int stageId = taskLevelListener.getTaskToStage().get(task.getId());
      final Integer[] parentStages =
          stageLevelListener.getStageToParents().get(stageId);
      if (parentStages != null) {
        final Long[] parents = Arrays.stream(parentStages)
            .flatMap(x -> Arrays.stream(taskLevelListener
                .getStageToTasks()
                .getOrDefault(x, new ArrayList<>())
                .toArray(new Long[0])))
            .toArray(size -> new Long[size]);
        task.setParents(ArrayUtils.toPrimitive(parents));
      }
>>>>>>> 665f9cc8

    final long numSites =
        tasks.stream().filter(x -> x.getSubmissionSite() != -1).count();
    final long numResources = tasks.stream()
        .map(Task::getResourceAmountRequested)
        .filter(x -> x >= 0.0)
        .reduce(Double::sum)
        .orElseGet(() -> -1.0)
        .longValue();
    final long numUsers = tasks.stream().filter(x -> x.getUserId() != -1).count();
    final long numGroups = tasks.stream().filter(x -> x.getGroupId() != -1).count();
    final double totalResourceSeconds = tasks.stream()
        .filter(x -> x.getRuntime() >= 0 && x.getResourceAmountRequested() >= 0.0)
        .map(x -> x.getResourceAmountRequested() * x.getRuntime())
        .reduce(Double::sum)
        .orElse(-1.0);

    final double minResourceTask = tasks.stream()
        .map(Task::getResourceAmountRequested)
        .filter(x -> x >= 0.0)
        .reduce(Double::min)
        .orElse(-1.0);

    final double maxResourceTask = tasks.stream()
        .map(Task::getResourceAmountRequested)
        .filter(x -> x >= 0.0)
        .reduce(Double::max)
        .orElse(-1.0);

    double meanResourceTask = -1.0;
    long resourceTaskSize = (int) tasks.stream()
        .filter(x -> x.getResourceAmountRequested() >= 0.0)
        .count();
    if (resourceTaskSize != 0) {
      meanResourceTask = tasks.stream()
              .map(Task::getResourceAmountRequested)
              .filter(x -> x >= 0.0)
              .reduce(Double::sum)
              .get()
          / resourceTaskSize;
    }

    final double stdResourceTask = standardDeviation(
        tasks.stream().map(Task::getResourceAmountRequested).filter(x -> x >= 0.0),
        meanResourceTask,
        resourceTaskSize);

    final Optional<Object[]> resourceStats = medianAndQuatiles(tasks.stream()
        .map(Task::getResourceAmountRequested)
        .filter(x -> x >= 0.0)
        .collect(Collectors.toList()));

    final double medianResourceTask = (Double) resourceStats.orElseGet(() -> new Double[] {-1.0, -1.0, -1.0})[0];

    final double firstQuartileResourceTask =
        (Double) resourceStats.orElseGet(() -> new Double[] {-1.0, -1.0, -1.0})[1];

    final double thirdQuartileResourceTask =
        (Double) resourceStats.orElseGet(() -> new Double[] {-1.0, -1.0, -1.0})[2];

    double covResourceTask = -1.0;
    if (meanResourceTask != 0 && medianResourceTask != -1.0) {
      covResourceTask = stdResourceTask / meanResourceTask;
    }

    final double minMemory = tasks.stream()
        .map(Task::getMemoryRequested)
        .filter(x -> x >= 0.0)
        .reduce(Double::min)
        .orElse(-1.0);

    final double maxMemory = tasks.stream()
        .map(Task::getMemoryRequested)
        .filter(x -> x >= 0.0)
        .reduce(Double::max)
        .orElse(-1.0);

    double meanMemory = -1.0;
    long memorySize = tasks.stream()
        .map(Task::getMemoryRequested)
        .filter(x -> x >= 0.0)
        .count();
    if (memorySize != 0) {
      meanMemory = tasks.stream()
              .map(Task::getMemoryRequested)
              .filter(x -> x >= 0.0)
              .reduce(Double::sum)
              .get()
          / memorySize;
    }

    final double stdMemory = standardDeviation(
        tasks.stream().map(Task::getMemoryRequested).filter(x -> x >= 0.0), meanMemory, memorySize);

    final Optional<Object[]> memoryStats = medianAndQuatiles(tasks.stream()
        .map(Task::getMemoryRequested)
        .filter(x -> x >= 0.0)
        .collect(Collectors.toList()));

    final double medianMemory = (Double) memoryStats.orElseGet(() -> new Double[] {-1.0, -1.0, -1.0})[0];

    final double firstQuartileMemory = (Double) memoryStats.orElseGet(() -> new Double[] {-1.0, -1.0, -1.0})[1];

    final double thirdQuartileMemory = (Double) memoryStats.orElseGet(() -> new Double[] {-1.0, -1.0, -1.0})[2];

    double covMemory = -1.0;
    if (meanMemory != 0 && meanMemory != -1.0) {
      covMemory = stdMemory / meanMemory;
    }

    final long minNetworkUsage = tasks.stream()
        .map(Task::getNetworkIoTime)
        .filter(x -> x >= 0)
        .reduce(Long::min)
        .orElseGet(() -> -1L);

    final long maxNetworkUsage = tasks.stream()
        .map(Task::getNetworkIoTime)
        .filter(x -> x >= 0)
        .reduce(Long::max)
        .orElse(-1L);

    double meanNetworkUsage = -1.0;
    long networkUsageSize =
        tasks.stream().map(Task::getNetworkIoTime).filter(x -> x >= 0).count();
    if (networkUsageSize != 0) {
      meanNetworkUsage = (double) tasks.stream()
              .map(Task::getNetworkIoTime)
              .filter(x -> x >= 0)
              .reduce(Long::sum)
              .get()
          / networkUsageSize;
    }

    final double stdNetworkUsage = standardDeviation(
        tasks.stream().map(Task::getNetworkIoTime).filter(x -> x >= 0.0).map(Long::doubleValue),
        meanNetworkUsage,
        networkUsageSize);

    final Optional<Object[]> networkStats = medianAndQuatiles(
        tasks.stream().map(Task::getNetworkIoTime).filter(x -> x >= 0).collect(Collectors.toList()));

    final long medianNetworkUsage = (Long) networkStats.orElseGet(() -> new Long[] {-1L, -1L, -1L})[0];

    final long firstQuartileNetworkUsage = (Long) networkStats.orElseGet(() -> new Long[] {-1L, -1L, -1L})[1];

    final long thirdQuartileNetworkUsage = (Long) networkStats.orElseGet(() -> new Long[] {-1L, -1L, -1L})[2];

    double covNetworkUsage = -1.0;
    if (meanNetworkUsage != 0 && meanNetworkUsage != -1.0) {
      covNetworkUsage = stdNetworkUsage / meanNetworkUsage;
    }

    final double minDiskSpaceUsage = tasks.stream()
        .map(Task::getDiskSpaceRequested)
        .filter(x -> x >= 0.0)
        .reduce(Double::min)
        .orElse(-1.0);

    final double maxDiskSpaceUsage = tasks.stream()
        .map(Task::getDiskSpaceRequested)
        .filter(x -> x >= 0.0)
        .reduce(Double::max)
        .orElse(-1.0);

    double meanDiskSpaceUsage = -1.0;
    long diskSpaceSize = tasks.stream()
        .map(Task::getDiskSpaceRequested)
        .filter(x -> x >= 0.0)
        .count();
    if (diskSpaceSize != 0) {
      meanDiskSpaceUsage = tasks.stream()
              .map(Task::getDiskSpaceRequested)
              .filter(x -> x >= 0.0)
              .reduce(Double::sum)
              .get()
          / diskSpaceSize;
    }

    final double stdDiskSpaceUsage = standardDeviation(
        tasks.stream().map(Task::getDiskSpaceRequested).filter(x -> x >= 0.0),
        meanDiskSpaceUsage,
        diskSpaceSize);

    final Optional<Object[]> diskSpaceStats = medianAndQuatiles(tasks.stream()
        .map(Task::getDiskSpaceRequested)
        .filter(x -> x >= 0.0)
        .collect(Collectors.toList()));

    final double medianDiskSpaceUsage = (Double) diskSpaceStats.orElseGet(() -> new Double[] {-1.0, -1.0, -1.0})[0];

    final double firstQuartileDiskSpaceUsage =
        (Double) diskSpaceStats.orElseGet(() -> new Double[] {-1.0, -1.0, -1.0})[1];

    final double thirdQuartileDiskSpaceUsage =
        (Double) diskSpaceStats.orElseGet(() -> new Double[] {-1.0, -1.0, -1.0})[2];

    double covDiskSpaceUsage = -1.0;
    if (meanDiskSpaceUsage != 0 && meanNetworkUsage != -1.0) {
      covDiskSpaceUsage = stdDiskSpaceUsage / meanDiskSpaceUsage;
    }

    final double minEnergy = tasks.stream()
        .map(Task::getEnergyConsumption)
        .filter(x -> x >= 0.0)
        .reduce(Double::min)
        .orElse(-1.0);

    final double maxEnergy = tasks.stream()
        .map(Task::getEnergyConsumption)
        .filter(x -> x >= 0.0)
        .reduce(Double::max)
        .orElse(-1.0);

    double meanEnergy = -1.0;
    long energySize = tasks.stream()
        .map(Task::getEnergyConsumption)
        .filter(x -> x >= 0.0)
        .count();
    if (energySize != 0) {
      meanEnergy = tasks.stream()
              .map(Task::getEnergyConsumption)
              .filter(x -> x >= 0.0)
              .reduce(Double::sum)
              .get()
          / energySize;
    }

    final double stdEnergy = standardDeviation(
        tasks.stream().map(Task::getEnergyConsumption).filter(x -> x >= 0.0), meanEnergy, energySize);

    final Optional<Object[]> energyStats = medianAndQuatiles(tasks.stream()
        .map(Task::getEnergyConsumption)
        .filter(x -> x >= 0.0)
        .collect(Collectors.toList()));

    final double medianEnergy = (Double) energyStats.orElseGet(() -> new Double[] {-1.0, -1.0, -1.0})[0];

    final double firstQuartileEnergy = (Double) energyStats.orElseGet(() -> new Double[] {-1.0, -1.0, -1.0})[1];

    final double thirdQuartileEnergy = (Double) energyStats.orElseGet(() -> new Double[] {-1.0, -1.0, -1.0})[2];

    double covEnergy = -1.0;
    if (meanEnergy != 0 && meanEnergy != -1.0) {
      covEnergy = stdEnergy / meanEnergy;
    }

    processedObjects.add(Workload.builder()
        .totalWorkflows(numWorkflows)
        .totalTasks(totalTasks)
        .domain(domain)
        .dateStart(startDate)
        .dateEnd(endDate)
        .authors(authors)
        .workloadDescription(workloadDescription)
        .numSites(numSites)
        .numResources(numResources)
        .numUsers(numUsers)
        .numGroups(numGroups)
        .totalResourceSeconds(totalResourceSeconds)
        .meanNetworkUsage(meanNetworkUsage)
        .covNetworkUsage(covNetworkUsage)
        .firstQuartileNetworkUsage(firstQuartileNetworkUsage)
        .maxNetworkUsage(maxNetworkUsage)
        .medianNetworkUsage(medianNetworkUsage)
        .minNetworkUsage(minNetworkUsage)
        .stdNetworkUsage(stdNetworkUsage)
        .thirdQuartileNetworkUsage(thirdQuartileNetworkUsage)
        .maxEnergy(maxEnergy)
        .covEnergy(covEnergy)
        .firstQuartileEnergy(firstQuartileEnergy)
        .meanEnergy(meanEnergy)
        .medianEnergy(medianEnergy)
        .minEnergy(minEnergy)
        .stdEnergy(stdEnergy)
        .thirdQuartileEnergy(thirdQuartileEnergy)
        .covResourceTask(covResourceTask)
        .meanResourceTask(meanResourceTask)
        .stdResourceTask(stdResourceTask)
        .maxResourceTask(maxResourceTask)
        .minResourceTask(minResourceTask)
        .medianResourceTask(medianResourceTask)
        .firstQuartileResourceTask(firstQuartileResourceTask)
        .thirdQuartileResourceTask(thirdQuartileResourceTask)
        .covMemory(covMemory)
        .meanMemory(meanMemory)
        .stdMemory(stdMemory)
        .maxMemory(maxMemory)
        .minMemory(minMemory)
        .medianMemory(medianMemory)
        .firstQuartileMemory(firstQuartileMemory)
        .thirdQuartileMemory(thirdQuartileMemory)
        .covDiskSpaceUsage(covDiskSpaceUsage)
        .stdDiskSpaceUsage(stdDiskSpaceUsage)
        .meanDiskSpaceUsage(meanDiskSpaceUsage)
        .firstQuartileDiskSpaceUsage(firstQuartileDiskSpaceUsage)
        .thirdQuartileDiskSpaceUsage(thirdQuartileDiskSpaceUsage)
        .medianDiskSpaceUsage(medianDiskSpaceUsage)
        .maxDiskSpaceUsage(maxDiskSpaceUsage)
        .minDiskSpaceUsage(minDiskSpaceUsage)
        .build());
  }

  private double standardDeviation(java.util.stream.Stream<Double> data, Double mean, long size) {
    double temp = data.map(x -> x * x).reduce(Double::sum).orElseGet(() -> -1.0);
    if (temp == -1.0) {
      return -1.0;
    } else {
      return Math.pow(temp / size - mean * mean, 0.5);
    }
  }

  private <T extends Comparable> Optional<Object[]> medianAndQuatiles(List<T> data) {
    if (data == null || data.size() == 0) {
      return Optional.empty();
    }
    Collections.sort(data);
    Object[] triple = new Object[3];
    triple[0] = data.get(data.size() / 2);
    triple[1] = data.get(data.size() / 4);
    triple[2] = data.get(data.size() * 3 / 4);
    return Optional.of(triple);
  }
}<|MERGE_RESOLUTION|>--- conflicted
+++ resolved
@@ -99,7 +99,6 @@
       if (resources.size() > 0) {
         task.setResourceType(resources.get(0).resourceName());
         task.setResourceAmountRequested(resources.get(0).amount());
-        task.setResourceUsed(resourceProfileId);
       }
     }
   }
@@ -157,22 +156,6 @@
     final long endDate = applicationEnd.time();
     final String[] authors = config.getAuthors();
     final String workloadDescription = config.getDescription();
-<<<<<<< HEAD
-=======
-    for (Task task : taskLevelListener.getProcessedObjects()) {
-      final int stageId = taskLevelListener.getTaskToStage().get(task.getId());
-      final Integer[] parentStages =
-          stageLevelListener.getStageToParents().get(stageId);
-      if (parentStages != null) {
-        final Long[] parents = Arrays.stream(parentStages)
-            .flatMap(x -> Arrays.stream(taskLevelListener
-                .getStageToTasks()
-                .getOrDefault(x, new ArrayList<>())
-                .toArray(new Long[0])))
-            .toArray(size -> new Long[size]);
-        task.setParents(ArrayUtils.toPrimitive(parents));
-      }
->>>>>>> 665f9cc8
 
     final long numSites =
         tasks.stream().filter(x -> x.getSubmissionSite() != -1).count();
