package com.asml.apa.wta.spark.listener;

import com.asml.apa.wta.core.config.RuntimeConfig;
import com.asml.apa.wta.core.model.Task;
import com.asml.apa.wta.core.model.Workflow;
import com.asml.apa.wta.core.model.Workload;
import com.asml.apa.wta.core.model.enums.Domain;
import java.util.ArrayList;
import java.util.Arrays;
import java.util.List;
import lombok.Getter;
import lombok.extern.slf4j.Slf4j;
import org.apache.spark.SparkContext;
import org.apache.spark.scheduler.SparkListenerApplicationEnd;
import org.apache.spark.scheduler.SparkListenerApplicationStart;

/**
 * This class is an application-level listener for the Spark data source.
 * It's important that one does not override {@link org.apache.spark.scheduler.SparkListenerInterface#onApplicationStart(SparkListenerApplicationStart)} here, as the event is already sent
 * before the listener is registered unless the listener is explicitly registered in the Spark configuration as per <a href="https://stackoverflow.com/questions/36401238/spark-onapplicationstart-is-never-gets-called">SO</a>
 *
 * @author Pil Kyu Cho
 * @author Henry Page
 * @author Tianchen Qu
 * @since 1.0.0
 */
@Getter
@Slf4j
public class ApplicationLevelListener extends AbstractListener<Workload> {

  private final JobLevelListener jobLevelListener;

  private final TaskLevelListener taskLevelListener;

  private final StageLevelListener stageLevelListener;

  /**
   * Constructor for the application-level listener.
   *
   * @param sparkContext The current spark context
   * @param config Additional config specified by the user for the plugin
   * @param jobLevelListener The job-level listener to be used by this listener
   * @param taskLevelListener The task-level listener to be used by this listener
   * @param stageLevelListener The stage-level listener to be used by this listener
   * @author Henry Page
   * @since 1.0.0
   */
  public ApplicationLevelListener(
      SparkContext sparkContext,
      RuntimeConfig config,
      JobLevelListener jobLevelListener,
      TaskLevelListener taskLevelListener,
      StageLevelListener stageLevelListener) {
    super(sparkContext, config);
    this.jobLevelListener = jobLevelListener;
    this.taskLevelListener = taskLevelListener;
    this.stageLevelListener = stageLevelListener;
  }

  /**
   * Callback function that is called right at the end of the application. Further experimentation
   * is needed to determine if applicationEnd is called first or shutdown.
   *
   * @param applicationEnd The event corresponding to the end of the application
   * @author Henry Page
   * @author Tianchen Qu
   * @since 1.0.0
   */
  public void onApplicationEnd(SparkListenerApplicationEnd applicationEnd) {
    // we should never enter this branch, this is a guard since an application only terminates once.
    List<Workload> processedObjects = this.getProcessedObjects();
    if (!processedObjects.isEmpty()) {
      log.debug("Application end called twice, this should never happen");
      return;
    }

    final Workflow[] workflows = jobLevelListener.getProcessedObjects().toArray(new Workflow[0]);
    final int numWorkflows = workflows.length;
    final int totalTasks =
        Arrays.stream(workflows).mapToInt(Workflow::getTaskCount).sum();
    final Domain domain = config.getDomain();
    final long startDate = sparkContext.startTime();
    final long endDate = applicationEnd.time();
    final String[] authors = config.getAuthors();
    final String workloadDescription = config.getDescription();
<<<<<<< HEAD

    if (config.isStageLevel()) {
      addStageRelations();
    } else {
      addTaskRelations();
=======
    for (Task task : taskLevelListener.getProcessedObjects()) {
      final int stageId = taskLevelListener.getTaskToStage().get(task.getId());
      final Integer[] parentStages =
          stageLevelListener.getStageToParents().get(stageId);
      if (parentStages != null) {
        final Long[] parents = Arrays.stream(parentStages)
            .flatMap(parentId -> Arrays.stream(taskLevelListener
                .getStageToTasks()
                .getOrDefault(parentId, new ArrayList<>())
                .toArray(new Long[0])))
            .toArray(Long[]::new);
        task.setParents(ArrayUtils.toPrimitive(parents));
      }

      List<Integer> childrenStages =
          stageLevelListener.getParentToChildren().get(stageId);
      if (childrenStages != null) {
        List<Long> children = new ArrayList<>();
        childrenStages.forEach(childStage ->
            children.addAll(taskLevelListener.getStageToTasks().get(childStage)));
        Long[] temp = children.toArray(new Long[0]);
        task.setChildren(ArrayUtils.toPrimitive(temp));
      }
>>>>>>> c97b6caf
    }

    // unknown
    final long numSites = -1L;
    final long numResources = -1L;
    final long numUsers = -1L;
    final long numGroups = -1L;
    final double totalResourceSeconds = -1.0;

    // all statistics (stdev, mean, etc.) are unknown
    processedObjects.add(Workload.builder()
        .totalWorkflows(numWorkflows)
        .totalTasks(totalTasks)
        .domain(domain)
        .dateStart(startDate)
        .dateEnd(endDate)
        .authors(authors)
        .workloadDescription(workloadDescription)
        .numSites(numSites)
        .numResources(numResources)
        .numUsers(numUsers)
        .numGroups(numGroups)
        .totalResourceSeconds(totalResourceSeconds)
        .build());
  }

  /**
   * Goes over all the processed Spark tasks and add its parent and child tasks, if they exist.
   *
   * @author Tianchen QU
   * @author Pil Kyu Cho
   * @since 1.0.0
   */
  private void addTaskRelations() {
    for (Task task : taskLevelListener.getProcessedObjects()) {
      final int stageId = taskLevelListener.getTaskToStage().get(task.getId());
      final Integer[] parentStages =
          stageLevelListener.getStageToParents().get(stageId);
      if (parentStages != null) {
        task.setParents(Arrays.stream(parentStages)
            .flatMap(parentStageId -> Arrays.stream(taskLevelListener
                .getStageToTasks()
                .getOrDefault(parentStageId, new ArrayList<>())
                .toArray(new Long[0])))
            .mapToLong(Long::longValue)
            .toArray());
      }
      List<Integer> childrenStages =
          stageLevelListener.getParentToChildren().get(stageId);
      if (childrenStages != null) {
        task.setChildren(childrenStages.stream()
            .flatMap(childStageId -> taskLevelListener.getStageToTasks().get(childStageId).stream())
            .mapToLong(Long::longValue)
            .toArray());
      }
    }
  }

  /**
   * Goes over all the processed Spark stages and add its parent and child stages, if they exist.
   *
   * @author Pil Kyu Cho
   * @since 1.0.0
   */
  private void addStageRelations() {
    for (Task stage : stageLevelListener.getProcessedObjects()) {
      final int stageId = (int) stage.getId();
      final Integer[] parentStages =
          stageLevelListener.getStageToParents().get(stageId);
      if (parentStages != null) {
        stage.setParents(Arrays.stream(parentStages)
            .mapToLong(Integer::longValue)
            .toArray());
      }
      final List<Integer> childrenStages =
          stageLevelListener.getParentToChildren().get(stageId);
      if (childrenStages != null) {
        stage.setChildren(
            childrenStages.stream().mapToLong(Integer::longValue).toArray());
      }
    }
  }
}<|MERGE_RESOLUTION|>--- conflicted
+++ resolved
@@ -83,37 +83,11 @@
     final long endDate = applicationEnd.time();
     final String[] authors = config.getAuthors();
     final String workloadDescription = config.getDescription();
-<<<<<<< HEAD
 
     if (config.isStageLevel()) {
       addStageRelations();
     } else {
       addTaskRelations();
-=======
-    for (Task task : taskLevelListener.getProcessedObjects()) {
-      final int stageId = taskLevelListener.getTaskToStage().get(task.getId());
-      final Integer[] parentStages =
-          stageLevelListener.getStageToParents().get(stageId);
-      if (parentStages != null) {
-        final Long[] parents = Arrays.stream(parentStages)
-            .flatMap(parentId -> Arrays.stream(taskLevelListener
-                .getStageToTasks()
-                .getOrDefault(parentId, new ArrayList<>())
-                .toArray(new Long[0])))
-            .toArray(Long[]::new);
-        task.setParents(ArrayUtils.toPrimitive(parents));
-      }
-
-      List<Integer> childrenStages =
-          stageLevelListener.getParentToChildren().get(stageId);
-      if (childrenStages != null) {
-        List<Long> children = new ArrayList<>();
-        childrenStages.forEach(childStage ->
-            children.addAll(taskLevelListener.getStageToTasks().get(childStage)));
-        Long[] temp = children.toArray(new Long[0]);
-        task.setChildren(ArrayUtils.toPrimitive(temp));
-      }
->>>>>>> c97b6caf
     }
 
     // unknown
