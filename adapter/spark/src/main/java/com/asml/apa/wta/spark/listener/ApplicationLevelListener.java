--- conflicted
+++ resolved
@@ -138,7 +138,6 @@
    */
   @SuppressWarnings({"CyclomaticComplexity", "MethodLength"})
   public void onApplicationEnd(SparkListenerApplicationEnd applicationEnd) {
-<<<<<<< HEAD
 
     // we should enver enter this branch, this is a guard since an application
     // only terminates once.
@@ -149,9 +148,6 @@
     }
     setWorkflows(jobLevelListener);
     final List<Task> tasks = taskLevelListener.getProcessedObjects();
-=======
-    // we should never enter this branch, this is a guard since an application only terminates once.
->>>>>>> c97b6caf
     List<Workload> processedObjects = this.getProcessedObjects();
     if (!processedObjects.isEmpty()) {
       log.debug("Application end called twice, this should never happen");
@@ -167,7 +163,6 @@
     final long endDate = applicationEnd.time();
     final String[] authors = config.getAuthors();
     final String workloadDescription = config.getDescription();
-<<<<<<< HEAD
 
     final long numSites =
         tasks.stream().filter(x -> x.getSubmissionSite() != -1).count();
@@ -345,31 +340,6 @@
               .reduce(Double::sum)
               .get()
           / diskSpaceSize;
-=======
-    for (Task task : taskLevelListener.getProcessedObjects()) {
-      final int stageId = taskLevelListener.getTaskToStage().get(task.getId());
-      final Integer[] parentStages =
-          stageLevelListener.getStageToParents().get(stageId);
-      if (parentStages != null) {
-        final Long[] parents = Arrays.stream(parentStages)
-            .flatMap(parentId -> Arrays.stream(taskLevelListener
-                .getStageToTasks()
-                .getOrDefault(parentId, new ArrayList<>())
-                .toArray(new Long[0])))
-            .toArray(Long[]::new);
-        task.setParents(ArrayUtils.toPrimitive(parents));
-      }
-
-      List<Integer> childrenStages =
-          stageLevelListener.getParentToChildren().get(stageId);
-      if (childrenStages != null) {
-        List<Long> children = new ArrayList<>();
-        childrenStages.forEach(childStage ->
-            children.addAll(taskLevelListener.getStageToTasks().get(childStage)));
-        Long[] temp = children.toArray(new Long[0]);
-        task.setChildren(ArrayUtils.toPrimitive(temp));
-      }
->>>>>>> c97b6caf
     }
 
     final double stdDiskSpaceUsage = standardDeviation(
