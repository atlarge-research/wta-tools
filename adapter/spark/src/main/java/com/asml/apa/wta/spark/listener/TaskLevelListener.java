--- conflicted
+++ resolved
@@ -61,15 +61,20 @@
 
   /**
    * This method is called every time a task ends. Task-level metrics are collected, aggregated, and added here.
+   * <p>
    * Note:
    * peakExecutionMemory is the peak memory used by internal data structures created during shuffles, aggregations
    * and joins. The value of this accumulator should be approximately the sum of the peak sizes across all such
    * data structures created in this task. It is thus only an upper bound of the actual peak memory for the task.
    * For SQL jobs, this only tracks all unsafe operators and ExternalSort
+   * <p>
+   * Alternative:
+   * final double memoryRequested = curTaskMetrics.peakExecutionMemory();
    *
    * @param taskEnd   SparkListenerTaskEnd object corresponding to information on task end
    * @author Henry Page
    * @author Tianchen Qu
+   * @author Pil Kyu Cho
    * @since 1.0.0
    */
   @Override
@@ -85,49 +90,10 @@
     final long tsSubmit = curTaskInfo.launchTime();
     final long runtime = curTaskMetrics.executorRunTime();
     final int userId = sparkContext.sparkUser().hashCode();
-<<<<<<< HEAD
     final long workflowId = stageToJob.get(stageId);
-    final long diskIoTime =
-        curTaskMetrics.executorDeserializeTime() + curTaskMetrics.resultSerializationTime(); // unsure
+    final long diskIoTime = -1L;
     final double diskSpaceRequested = (double) curTaskMetrics.diskBytesSpilled()
         + curTaskMetrics.shuffleWriteMetrics().bytesWritten();
-=======
-    final int stageId = taskEnd.stageId();
-    final long workflowId = stageIdsToJobs.get(taskEnd.stageId() + 1);
-
-    final long[] parents = new long[0];
-    final long[] children = new long[0];
-    taskToStage.put(taskId, stageId);
-
-    final double diskSpaceRequested = (double) curTaskMetrics.diskBytesSpilled()
-        + curTaskMetrics.shuffleWriteMetrics().bytesWritten();
-    /**
-     * alternative:
-     *
-     * final double memoryRequested = curTaskMetrics.peakExecutionMemory();
-     *
-     *  peakExecutionMemory is the peak memory used by internal data structures created during shuffles, aggregations
-     *  and joins.
-     *  The value of this accumulator should be approximately the sum of the peak sizes across all such data structures
-     *  created in this task.
-     *  It is thus only an upper bound of the actual peak memory for the task.
-     *  For SQL jobs, this only tracks all unsafe operators and ExternalSort
-     */
-    final double memoryRequested = -1.0;
-    final String resourceType = "N/A";
-    final double resourceAmountRequested = -1.0;
-    final long diskIoTime = -1L;
-    /**
-     * alternative:
-     *
-     * final long diskIoTime =
-     *         curTaskMetrics.executorDeserializeTime() + curTaskMetrics.resultSerializationTime();
-     *
-     * This is not totally accurate as diskIoTime also includes time accessing the disk in case of a spill.
-     * Also, the deserialization/serialization time in spark is not completely clear if it also considers the time spent
-     * on the operating system side.
-     */
->>>>>>> f86dc55a
     final long resourceUsed = Math.abs(curTaskInfo.executorId().hashCode());
 
     // dummy values
@@ -141,7 +107,6 @@
     final long waitTime = -1L;
     final String params = "";
     final double memoryRequested = -1.0;
-    // final double memoryRequested = curTaskMetrics.peakExecutionMemory();
     final long networkIoTime = -1L;
     final double energyConsumption = -1L;
 
@@ -174,42 +139,47 @@
   }
 
   /**
-   * This method set up the parents and children of all tasks as well as the resources used by all tasks.
+   * Sets the parent, child and resource fields for Spark Tasks.
    *
-   * @param stageListener stage level listener to get resource bindings
+   * @param stageLevelListener  stage level listener to get resource bindings
    * @author Tianchen Qu
+   * @author Pil Kyu Cho
    * @since 1.0.0
    */
-  public void setTasks(StageLevelListener stageListener) {
+  public void setTasks(StageLevelListener stageLevelListener) {
     final List<Task> tasks = this.getProcessedObjects();
     for (Task task : tasks) {
-      // parent children fields
-      final int stageId = this.getTaskToStage().get(task.getId());
-      final Integer[] parentStages = stageListener.getStageToParents().get(stageId);
+      // set parent field
+      final long stageId = this.getTaskToStage().get(task.getId());
+      final Long[] parentStages = stageLevelListener.getStageToParents().get(stageId);
       if (parentStages != null) {
         final Long[] parents = Arrays.stream(parentStages)
-            .flatMap(parentStage ->
-                Arrays.stream(stageToTasks.getOrDefault(parentStage, new ArrayList<>()).stream()
-                    .map(Task::getId)
-                    .toArray(Long[]::new)))
-            .toArray(Long[]::new);
+                .flatMap(x -> Arrays.stream(
+                        this.getStageToTasks().getOrDefault(x, new ArrayList<>()).stream()
+                                .map(Task::getId)
+                                .toArray(Long[]::new)))
+                .toArray(Long[]::new);
         task.setParents(ArrayUtils.toPrimitive(parents));
       }
 
-      List<Integer> childrenStages = stageListener.getParentToChildren().get(stageId);
+      // set children field
+      List<Long> childrenStages =
+              stageLevelListener.getParentStageToChildrenStages().get(stageId);
       if (childrenStages != null) {
         List<Task> children = new ArrayList<>();
-        childrenStages.forEach(childrenStage -> children.addAll(stageToTasks.get(childrenStage)));
+        childrenStages.forEach(
+                childrenStage -> children.addAll(this.getStageToTasks().get(childrenStage)));
         Long[] temp = children.stream().map(Task::getId).toArray(Long[]::new);
         task.setChildren(ArrayUtils.toPrimitive(temp));
       }
 
-      // resource related fields
-      final int resourceProfileId = stageListener.getStageToResource().get(stageId);
+      // set resource related fields
+      final int resourceProfileId =
+              stageLevelListener.getStageToResource().getOrDefault(stageId, -1);
       final ResourceProfile resourceProfile =
-          sparkContext.resourceProfileManager().resourceProfileFromId(resourceProfileId);
+              sparkContext.resourceProfileManager().resourceProfileFromId(resourceProfileId);
       final List<TaskResourceRequest> resources = JavaConverters.seqAsJavaList(
-          resourceProfile.taskResources().values().toList());
+              resourceProfile.taskResources().values().toList());
       if (resources.size() > 0) {
         task.setResourceType(resources.get(0).resourceName());
         task.setResourceAmountRequested(resources.get(0).amount());
