--- conflicted
+++ resolved
@@ -22,11 +22,7 @@
 public class TaskLevelListener extends AbstractListener<Task> {
 
   @Getter
-<<<<<<< HEAD
-  private Map<Integer, Integer> stageIdsToJobs = new ConcurrentHashMap<>();
-=======
   private final Map<Integer, Integer> stageIdsToJobs = new ConcurrentHashMap<>();
->>>>>>> ca89798a
 
   /**
    * Constructor for the task-level listener.
