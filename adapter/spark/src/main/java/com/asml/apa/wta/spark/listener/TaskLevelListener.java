package com.asml.apa.wta.spark.listener;

import com.asml.apa.wta.core.config.RuntimeConfig;
import com.asml.apa.wta.core.model.Task;
import java.util.*;
import java.util.concurrent.ConcurrentHashMap;
import lombok.Getter;
import org.apache.spark.SparkContext;
import org.apache.spark.executor.TaskMetrics;
import org.apache.spark.scheduler.SparkListener;
import org.apache.spark.scheduler.SparkListenerJobStart;
import org.apache.spark.scheduler.SparkListenerStageCompleted;
import org.apache.spark.scheduler.SparkListenerTaskEnd;
import org.apache.spark.scheduler.TaskInfo;

/**
 * This class is a task-level listener for the Spark data source.
 *
 * @author Pil Kyu Cho
 * @author Henry Page
 * @since 1.0.0
 */
public class TaskLevelListener extends AbstractListener<Task> {

  @Getter
  private Map<Integer, Integer> stageIdsToJobs = new ConcurrentHashMap<>();

  /**
   * Constructor for the task-level listener.
   *
   * @param sparkContext The current spark context
   * @param config Additional config specified by the user for the plugin
   * @author Henry Page
   * @since 1.0.0
   */
  public TaskLevelListener(SparkContext sparkContext, RuntimeConfig config) {
    super(sparkContext, config);
  }

  /**
   * This method is called every time a task ends, task-level metrics should be collected here, and added.
   *
   * @param taskEnd   SparkListenerTaskEnd The object corresponding to information on task end
   * @author Henry Page
   * @since 1.0.0
   */
  @Override
  public void onTaskEnd(SparkListenerTaskEnd taskEnd) {
    final TaskInfo curTaskInfo = taskEnd.taskInfo();
    final TaskMetrics curTaskMetrics = taskEnd.taskMetrics();

    final long taskId = curTaskInfo.taskId();
    final String type = taskEnd.taskType();
    final long submitTime = curTaskInfo.launchTime();
    final long runTime = curTaskMetrics.executorRunTime();
    final int userId = sparkContext.sparkUser().hashCode();
    final long workflowId = stageIdsToJobs.get(taskEnd.stageId());

    // unknown
    final int submissionSite = -1;
    final String resourceType = "N/A";
    final double resourceAmountRequested = -1.0;
    final long[] parents = new long[0];
    final long[] children = new long[0];
    final int groupId = -1;
    final String nfrs = "";
    final String params = "";
    final double memoryRequested = -1.0;
    final long networkIoTime = -1L;
    final long diskIoTime = -1L;
    final double diskSpaceRequested = -1.0;
    final long energyConsumption = -1L;
    final long waitTime = -1L;
    final long resourceUsed = -1L;

    // TODO(#61): CALL EXTERNAL DEPENDENCIES

    processedObjects.add(Task.builder()
        .id(taskId)
        .type(type)
        .submissionSite(submissionSite)
        .submitTime(submitTime)
        .runtime(runTime)
        .resourceType(resourceType)
        .resourceAmountRequested(resourceAmountRequested)
        .parents(parents)
        .children(children)
        .userId(userId)
        .groupId(groupId)
        .nfrs(nfrs)
        .workflowId(workflowId)
        .waitTime(waitTime)
        .params(params)
        .memoryRequested(memoryRequested)
        .networkIoTime(networkIoTime)
        .diskIoTime(diskIoTime)
        .diskSpaceRequested(diskSpaceRequested)
        .energyConsumption(energyConsumption)
        .resourceUsed(resourceUsed)
        .build());
  }

  /**
   * This method is called every time a job starts.
   * In the context of the WTA, this is a workflow.
   *
   * @param jobStart The object corresponding to information on job start.
   * @author Henry Page
   * @since 1.0.0
   */
  @Override
  public void onJobStart(SparkListenerJobStart jobStart) {
<<<<<<< HEAD
    // stage ids are always unique
    jobStart.stageInfos().foreach(stageInfo -> stageIdstoJobs.put(stageInfo.stageId(), jobStart.jobId()));
=======
    jobStart.stageInfos().foreach(stageInfo -> stageIdsToJobs.put(stageInfo.stageId(), jobStart.jobId()));
>>>>>>> 7ccee209
  }

  /**
   * Callback for when a stage ends.
   *
   * @param stageCompleted The stage completion event
   * @author Henry Page
   * @since 1.0.0
   */
  @Override
  public void onStageCompleted(SparkListenerStageCompleted stageCompleted) {
<<<<<<< HEAD
    // all tasks are guaranteed to be completed, so we can remove the stage id to reduce memory usage.
    stageIdstoJobs.remove(stageCompleted.stageInfo().stageId());
=======
    stageIdsToJobs.remove(stageCompleted.stageInfo().stageId());
>>>>>>> 7ccee209
  }
}<|MERGE_RESOLUTION|>--- conflicted
+++ resolved
@@ -2,12 +2,11 @@
 
 import com.asml.apa.wta.core.config.RuntimeConfig;
 import com.asml.apa.wta.core.model.Task;
-import java.util.*;
+import java.util.Map;
 import java.util.concurrent.ConcurrentHashMap;
 import lombok.Getter;
 import org.apache.spark.SparkContext;
 import org.apache.spark.executor.TaskMetrics;
-import org.apache.spark.scheduler.SparkListener;
 import org.apache.spark.scheduler.SparkListenerJobStart;
 import org.apache.spark.scheduler.SparkListenerStageCompleted;
 import org.apache.spark.scheduler.SparkListenerTaskEnd;
@@ -110,12 +109,8 @@
    */
   @Override
   public void onJobStart(SparkListenerJobStart jobStart) {
-<<<<<<< HEAD
     // stage ids are always unique
-    jobStart.stageInfos().foreach(stageInfo -> stageIdstoJobs.put(stageInfo.stageId(), jobStart.jobId()));
-=======
     jobStart.stageInfos().foreach(stageInfo -> stageIdsToJobs.put(stageInfo.stageId(), jobStart.jobId()));
->>>>>>> 7ccee209
   }
 
   /**
@@ -127,11 +122,7 @@
    */
   @Override
   public void onStageCompleted(SparkListenerStageCompleted stageCompleted) {
-<<<<<<< HEAD
     // all tasks are guaranteed to be completed, so we can remove the stage id to reduce memory usage.
-    stageIdstoJobs.remove(stageCompleted.stageInfo().stageId());
-=======
     stageIdsToJobs.remove(stageCompleted.stageInfo().stageId());
->>>>>>> 7ccee209
   }
 }