--- conflicted
+++ resolved
@@ -91,18 +91,8 @@
     final long tsSubmit = curTaskInfo.launchTime();
     final long runtime = curTaskMetrics.executorRunTime();
     final int userId = sparkContext.sparkUser().hashCode();
-<<<<<<< HEAD
     final int stageId = taskEnd.stageId() + 1;
     final long workflowId = stageIdsToJobs.get(taskEnd.stageId() + 1);
-
-    final long[] parents = new long[0];
-    final long[] children = new long[0];
-    taskToStage.put(taskId, stageId);
-
-=======
-    final long workflowId = stageToJob.get(stageId);
-    final long diskIoTime = -1L;
->>>>>>> 9825b431
     final double diskSpaceRequested = (double) curTaskMetrics.diskBytesSpilled()
         + curTaskMetrics.shuffleWriteMetrics().bytesWritten();
     final long resourceUsed = Math.abs(curTaskInfo.executorId().hashCode());
