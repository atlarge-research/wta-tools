--- conflicted
+++ resolved
@@ -57,9 +57,8 @@
     final long submitTime = curTaskInfo.launchTime();
     final long runTime = curTaskMetrics.executorRunTime();
     final int userId = sparkContext.sparkUser().hashCode();
-<<<<<<< HEAD
-    final int stageId = taskEnd.stageId();
-    final long workflowId = stageIdsToJobs.get(stageId);
+    final long workflowId = stageIdsToJobs.get(taskEnd.stageId() + 1);
+
     final List<Long> tasks = stageToTasks.get(stageId);
     if (tasks == null) {
       List<Long> newTasks = new ArrayList<>();
@@ -71,10 +70,6 @@
     final long[] parents = new long[0];
     final long[] children = new long[0];
     taskToStage.put(taskId, stageId);
-=======
-    final long workflowId = stageIdsToJobs.get(taskEnd.stageId() + 1);
-
->>>>>>> 57f9c801
     // unknown
     final int submissionSite = -1;
     final String resourceType = "N/A";
