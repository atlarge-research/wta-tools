package com.asml.apa.wta.spark.listener;

import com.asml.apa.wta.core.config.RuntimeConfig;
import com.asml.apa.wta.core.model.Task;
import org.apache.spark.SparkContext;
import org.apache.spark.executor.TaskMetrics;
import org.apache.spark.resource.ResourceProfile;
import org.apache.spark.resource.TaskResourceRequest;
import org.apache.spark.scheduler.SparkListenerExecutorAdded;
import org.apache.spark.scheduler.SparkListenerTaskEnd;
import org.apache.spark.scheduler.TaskInfo;

import java.util.Map;
import java.util.concurrent.ConcurrentHashMap;

/**
 * This class is a task-level listener for the Spark data source.
 *
 * @author Pil Kyu Cho
 * @author Henry Page
 * @since 1.0.0
 */
public class TaskLevelListener extends TaskStageBaseListener {

  private final Map<String, Integer> executorResources = new ConcurrentHashMap<>();

  /**
   * Constructor for the task-level listener.
   *
   * @param sparkContext          The current spark context
   * @param config                Additional config specified by the user for the plugin
   * @author Henry Page
   * @since 1.0.0
   */
  public TaskLevelListener(SparkContext sparkContext, RuntimeConfig config) {
    super(sparkContext, config);
  }

  @Override
  public void onExecutorAdded(SparkListenerExecutorAdded executorAdded) {
    super.onExecutorAdded(executorAdded);
    executorResources.put(executorAdded.executorId(),executorAdded.executorInfo().resourceProfileId());
  }

  /**
   * This method is called every time a task ends, task-level metrics should be collected here, and added.
   *
   * @param taskEnd   SparkListenerTaskEnd The object corresponding to information on task end
   * @author Henry Page
   * @since 1.0.0
   */
  @Override
  public void onTaskEnd(SparkListenerTaskEnd taskEnd) {
    final TaskInfo curTaskInfo = taskEnd.taskInfo();
    final TaskMetrics curTaskMetrics = taskEnd.taskMetrics();
    final String executorId = curTaskInfo.executorId();
    final ResourceProfile resourceProfile = sparkContext.resourceProfileManager()
            .resourceProfileFromId(executorResources.get(executorId));

    final long taskId = curTaskInfo.taskId() + 1;
    final String type = taskEnd.taskType();
    final long submitTime = curTaskInfo.launchTime();
    final long runTime = curTaskMetrics.executorRunTime();
    final int userId = sparkContext.sparkUser().hashCode();
<<<<<<< HEAD
    final long workflowId = stageIdsToJobs.get(taskEnd.stageId());
    final double diskSpaceRequested = (double) curTaskMetrics.diskBytesSpilled()/1048576;
    String memoryString = ResourceProfile.MEMORY();
    System.out.println(memoryString);
    final double memoryRequested = Double.parseDouble(memoryString.substring(0,memoryString.length()-1));
    final TaskResourceRequest resourceRequest = resourceProfile.taskResources().values().head();
    final String resourceType = resourceRequest.resourceName();
    final double resourceAmountRequested = resourceRequest.amount();
    final long diskIoTime = curTaskMetrics.executorDeserializeTime() + curTaskMetrics.resultSerializationTime(); //unsure
=======
    final long workflowId = stageIdsToJobs.get(taskEnd.stageId() + 1);

>>>>>>> 57f9c801
    // unknown
    final int submissionSite = -1;

    final long[] parents = new long[0];
    final long[] children = new long[0];
    final String nfrs = "";
    final String params = "";
    final int groupId = -1;
    final long networkIoTime = -1L;

    final double energyConsumption = -1L;
    final long waitTime = -1L;
    final long resourceUsed = -1L;

    // TODO(#61): CALL EXTERNAL DEPENDENCIES

    processedObjects.add(Task.builder()
        .id(taskId)
        .type(type)
        .submissionSite(submissionSite)
        .submitTime(submitTime)
        .runtime(runTime)
        .resourceType(resourceType)
        .resourceAmountRequested(resourceAmountRequested)
        .parents(parents)
        .children(children)
        .userId(userId)
        .groupId(groupId)
        .nfrs(nfrs)
        .workflowId(workflowId)
        .waitTime(waitTime)
        .params(params)
        .memoryRequested(memoryRequested)
        .networkIoTime(networkIoTime)
        .diskIoTime(diskIoTime)
        .diskSpaceRequested(diskSpaceRequested)
        .energyConsumption(energyConsumption)
        .resourceUsed(resourceUsed)
        .build());
  }


}<|MERGE_RESOLUTION|>--- conflicted
+++ resolved
@@ -62,8 +62,8 @@
     final long submitTime = curTaskInfo.launchTime();
     final long runTime = curTaskMetrics.executorRunTime();
     final int userId = sparkContext.sparkUser().hashCode();
-<<<<<<< HEAD
-    final long workflowId = stageIdsToJobs.get(taskEnd.stageId());
+    final long workflowId = stageIdsToJobs.get(taskEnd.stageId() + 1);
+
     final double diskSpaceRequested = (double) curTaskMetrics.diskBytesSpilled()/1048576;
     String memoryString = ResourceProfile.MEMORY();
     System.out.println(memoryString);
@@ -72,10 +72,6 @@
     final String resourceType = resourceRequest.resourceName();
     final double resourceAmountRequested = resourceRequest.amount();
     final long diskIoTime = curTaskMetrics.executorDeserializeTime() + curTaskMetrics.resultSerializationTime(); //unsure
-=======
-    final long workflowId = stageIdsToJobs.get(taskEnd.stageId() + 1);
-
->>>>>>> 57f9c801
     // unknown
     final int submissionSite = -1;
 
