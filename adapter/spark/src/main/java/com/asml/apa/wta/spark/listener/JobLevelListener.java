--- conflicted
+++ resolved
@@ -4,11 +4,8 @@
 import com.asml.apa.wta.core.model.Task;
 import com.asml.apa.wta.core.model.Workflow;
 import com.asml.apa.wta.core.model.enums.Domain;
-<<<<<<< HEAD
 import dagsolver.DagSolver;
 import java.util.ArrayList;
-=======
->>>>>>> 9825b431
 import java.util.Arrays;
 import java.util.List;
 import java.util.Map;
@@ -34,11 +31,7 @@
 
   private final Map<Long, Long> jobSubmitTimes = new ConcurrentHashMap<>();
 
-<<<<<<< HEAD
   private final Map<Long, List<Task>> jobToStages = new ConcurrentHashMap<>();
-=======
-  private final Map<Long, Integer> criticalPathTasks = new ConcurrentHashMap<>();
->>>>>>> 9825b431
 
   /**
    * Constructor for the job-level listener.
@@ -83,15 +76,11 @@
    *
    * @param jobStart The SparkListenerJobStart event object containing information upon job start.
    * @author Henry Page
-<<<<<<< HEAD
-   * @author Tianchen Qu
-=======
->>>>>>> 9825b431
+   * @author Tianchen Qu
    * @since 1.0.0
    */
   @Override
   public void onJobStart(SparkListenerJobStart jobStart) {
-<<<<<<< HEAD
     jobSubmitTimes.put(jobStart.jobId() + 1, jobStart.time());
     List<Task> stages = new ArrayList<>();
     JavaConverters.seqAsJavaList(jobStart.stageInfos()).stream().forEach(stageInfo -> {
@@ -104,10 +93,6 @@
           .build());
     });
     jobToStages.put((long) jobStart.jobId() + 1, stages);
-=======
-    jobSubmitTimes.put((long) jobStart.jobId() + 1, jobStart.time());
-    criticalPathTasks.put(jobStart.jobId() + 1L, jobStart.stageIds().length());
->>>>>>> 9825b431
   }
 
   /**
@@ -119,10 +104,7 @@
    * @param jobEnd The job end event object containing information upon job end
    * @author Henry Page
    * @author Tianchen Qu
-<<<<<<< HEAD
-=======
-   * @author Pil Kyu Cho
->>>>>>> 9825b431
+   * @author Pil Kyu Cho
    * @since 1.0.0
    */
   @Override
@@ -142,34 +124,15 @@
     final String scheduler = sparkContext.getConf().get("spark.scheduler.mode", "FIFO");
     final Domain domain = config.getDomain();
     final String appName = sparkContext.appName();
-<<<<<<< HEAD
-
-=======
     final String applicationField = "ETL";
->>>>>>> 9825b431
     final double totalResources = -1.0;
     final double totalMemoryUsage = computeSum(Arrays.stream(tasks).map(Task::getMemoryRequested));
     final long totalNetworkUsage =
-<<<<<<< HEAD
-        calculatePositiveLongSum(Arrays.stream(tasks).map(Task::getNetworkIoTime));
-    final double totalDiskSpaceUsage =
-        calculatePositiveDoubleSum(Arrays.stream(tasks).map(Task::getDiskSpaceRequested));
-    final double totalEnergyConsumption =
-        calculatePositiveDoubleSum(Arrays.stream(tasks).map(Task::getEnergyConsumption));
-    // Critical Path
-    final int criticalPathTaskCount = -1;
-    final long criticalPathLength = -1;
-
-    // unknown
-
-    final int maxNumberOfConcurrentTasks = -1;
-    final String nfrs = "";
-    final String applicationField = "ETL";
-=======
         (long) computeSum(Arrays.stream(tasks).map(task -> (double) task.getNetworkIoTime()));
     final double totalDiskSpaceUsage = computeSum(Arrays.stream(tasks).map(Task::getDiskSpaceRequested));
     final double totalEnergyConsumption = computeSum(Arrays.stream(tasks).map(Task::getEnergyConsumption));
->>>>>>> 9825b431
+    final int criticalPathTaskCount = -1;
+    final long criticalPathLength = -1;
 
     this.getProcessedObjects()
         .add(Workflow.builder()
@@ -257,7 +220,12 @@
    * @since 1.0.0
    */
   public void setWorkflows() {
-<<<<<<< HEAD
+    final List<Workflow> workflows = this.getProcessedObjects();
+    workflows.forEach(workflow -> workflow.setTotalResources(Arrays.stream(workflow.getTasks())
+        .map(Task::getResourceAmountRequested)
+        .filter(resourceAmount -> resourceAmount >= 0.0)
+        .reduce(Double::sum)
+        .orElse(-1.0)));
     final List<Workflow> workflows = getProcessedObjects();
     for (Workflow workflow : workflows) {
       workflow.setTotalResources(Arrays.stream(workflow.getTasks())
@@ -314,13 +282,5 @@
     } catch (Exception e) {
       return new ArrayList<>();
     }
-=======
-    final List<Workflow> workflows = this.getProcessedObjects();
-    workflows.forEach(workflow -> workflow.setTotalResources(Arrays.stream(workflow.getTasks())
-        .map(Task::getResourceAmountRequested)
-        .filter(resourceAmount -> resourceAmount >= 0.0)
-        .reduce(Double::sum)
-        .orElse(-1.0)));
->>>>>>> 9825b431
   }
 }