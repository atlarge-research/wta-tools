--- conflicted
+++ resolved
@@ -1,5 +1,6 @@
 package com.asml.apa.wta.spark.streams;
 
+import com.asml.apa.wta.core.dto.IostatDataSourceDto;
 import com.asml.apa.wta.core.dto.OperatingSystemDataSourceDto;
 import java.io.Serializable;
 import lombok.AllArgsConstructor;
@@ -9,6 +10,7 @@
  * Resource metrics record.
  *
  * @author Atour Mousavi Gourabi
+ * @author Lohithsai Yadala Chanchu
  * @since 1.0.0
  */
 @Getter
@@ -16,11 +18,9 @@
 public class ResourceMetricsRecord implements Serializable {
 
   private static final long serialVersionUID = -3101218638564306099L;
-<<<<<<< HEAD
-=======
 
   private OperatingSystemDataSourceDto operatingSystemDataSourceDto;
+  private IostatDataSourceDto iostatDataSourceDto;
 
   private String executorId;
->>>>>>> 14003919
 }