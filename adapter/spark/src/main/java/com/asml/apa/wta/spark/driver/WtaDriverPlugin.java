package com.asml.apa.wta.spark.driver;

import com.asml.apa.wta.core.WtaWriter;
import com.asml.apa.wta.core.config.RuntimeConfig;
import com.asml.apa.wta.core.io.DiskOutputFile;
import com.asml.apa.wta.core.io.OutputFile;
import com.asml.apa.wta.core.model.Resource;
import com.asml.apa.wta.core.model.Task;
import com.asml.apa.wta.core.model.Workflow;
import com.asml.apa.wta.core.model.Workload;
import com.asml.apa.wta.spark.datasource.SparkDataSource;
import com.asml.apa.wta.spark.dto.ResourceCollectionDto;
import com.asml.apa.wta.spark.streams.MetricStreamingEngine;
import java.nio.file.Path;
import java.util.HashMap;
import java.util.List;
import java.util.Map;
import lombok.Getter;
import lombok.extern.slf4j.Slf4j;
import org.apache.spark.SparkContext;
import org.apache.spark.api.plugin.DriverPlugin;
import org.apache.spark.api.plugin.PluginContext;

/**
 * Driver component of the plugin. Only one instance of this class is initialized per Spark session.
 *
 * @author Pil Kyu Cho
 * @author Lohithsai Yadala Chanchu
 * @author Atour Mousavi Gourabi
 * @author Henry Page
 * @since 1.0.0
 */
@Getter
@Slf4j
public class WtaDriverPlugin implements DriverPlugin {

  private MetricStreamingEngine metricStreamingEngine;

  private SparkDataSource sparkDataSource;

  private OutputFile outputFile;

  private boolean error = false;

  /**
   * This method is called early in the initialization of the Spark driver.
   * Explicitly, it is called before the Spark driver's task scheduler is initialized. It is blocking.
   * Expensive calls should be postponed or delegated to another thread. If an error occurs while
   * initializing the plugin, the plugin should call {@link #shutdown()} with {@link #error} set to false.
   *
   * @param sparkCtx The current SparkContext.
   * @param pluginCtx Additional plugin-specific about the Spark application where the plugin is running.
   * @return Extra information provided to the executor
   * @author Pil Kyu Cho
   * @author Henry Page
   * @since 1.0.0
   */
  @Override
  public Map<String, String> init(SparkContext sparkCtx, PluginContext pluginCtx) {
    Map<String, String> executorVars = new HashMap<>();
    try {
      RuntimeConfig runtimeConfig = RuntimeConfig.readConfig();
      sparkDataSource = new SparkDataSource(sparkCtx, runtimeConfig);
      metricStreamingEngine = new MetricStreamingEngine();
      outputFile = new DiskOutputFile(Path.of(runtimeConfig.getOutputPath()));
      initListeners();
      executorVars.put("resourcePingInterval", String.valueOf(runtimeConfig.getResourcePingInterval()));
      executorVars.put(
          "executorSynchronizationInterval",
          String.valueOf(runtimeConfig.getExecutorSynchronizationInterval()));
      executorVars.put("errorStatus", "false");
    } catch (Exception e) {
      log.error(String.valueOf(e));
      error = true;
      log.error("Error initialising WTA driver plugin.");
    }
    return executorVars;
  }

  /**
   * Receives messages from the executors.
   *
   * @param message the message that was sent by the executors, to be serializable
   * @return a response to the executor, if no response is expected the result is ignored
   * @author Atour Mousavi Gourabi
   */
  @Override
  public Object receive(Object message) {
    if (message instanceof ResourceCollectionDto) {
      ((ResourceCollectionDto) message)
          .getResourceCollection()
          .forEach(r -> metricStreamingEngine.addToResourceStream(r.getExecutorId(), r));
    }
    return null;
  }

  /**
   * Gets called just before shutdown. If no prior error occurred, it collects all the
   * tasks, workflows, and workloads from the Spark job and writes them to a parquet file.
   * Otherwise, logs the error and just shuts down.
   * Recommended that no Spark functions are used here.
   *
   * @author Pil Kyu Cho
   * @author Henry Page
   * @since 1.0.0
   */
  @Override
  public void shutdown() {
    if (error) {
<<<<<<< HEAD
      return;
    }
    try {
      removeListeners();
      List<Task> tasks = sparkDataSource.getRuntimeConfig().isStageLevel()
          ? sparkDataSource.getStageLevelListener().getProcessedObjects()
          : sparkDataSource.getTaskLevelListener().getProcessedObjects();
      List<Workflow> workFlow = sparkDataSource.getJobLevelListener().getProcessedObjects();
      Workload workLoad = sparkDataSource
          .getApplicationLevelListener()
          .getProcessedObjects()
          .get(0);
      parquetUtil.getTasks().addAll(tasks);
      parquetUtil.getWorkflows().addAll(workFlow);
      parquetUtil.readWorkload(workLoad);
      parquetUtil.writeToFile("resource", "task", "workflow", "generic_information");
    } catch (Exception e) {
      log.error("Error while writing to Parquet file");
=======
      log.error("Error initialising WTA plugin. Shutting down plugin");
    } else {
      try {
        removeListeners();
        List<Task> tasks = sparkDataSource.getRuntimeConfig().isStageLevel()
            ? sparkDataSource.getStageLevelListener().getProcessedObjects()
            : sparkDataSource.getTaskLevelListener().getProcessedObjects();
        List<Workflow> workflows = sparkDataSource.getJobLevelListener().getProcessedObjects();
        List<Resource> resources = List.of();
        Workload workload = sparkDataSource
            .getApplicationLevelListener()
            .getProcessedObjects()
            .get(0);
        WtaWriter wtaWriter = new WtaWriter(outputFile, "schema-1.0");
        wtaWriter.write(Task.class, tasks);
        wtaWriter.write(Resource.class, resources);
        wtaWriter.write(Workflow.class, workflows);
        wtaWriter.write(workload);
      } catch (Exception e) {
        log.error("Error while writing to the generated files, {} : {}.", e.getClass(), e.getMessage());
      }
>>>>>>> 665f9cc8
    }
  }

  /**
   * Initializes the listeners to get Spark metrics.
   *
   * @author Lohithsai Yadala Chanchu
   * @since 1.0.0
   */
  public void initListeners() {
    if (!sparkDataSource.getRuntimeConfig().isStageLevel()) {
      this.sparkDataSource.registerTaskListener();
    }
    this.sparkDataSource.registerStageListener();
    this.sparkDataSource.registerJobListener();
    this.sparkDataSource.registerApplicationListener();
  }
  /**
   * Removes the listeners.
   *
   * @author Pil Kyu Cho
   * @since 1.0.0
   */
  public void removeListeners() {
    sparkDataSource.removeTaskListener();
    sparkDataSource.removeTaskListener();
    sparkDataSource.removeApplicationListener();
  }
}<|MERGE_RESOLUTION|>--- conflicted
+++ resolved
@@ -107,7 +107,6 @@
   @Override
   public void shutdown() {
     if (error) {
-<<<<<<< HEAD
       return;
     }
     try {
@@ -115,40 +114,19 @@
       List<Task> tasks = sparkDataSource.getRuntimeConfig().isStageLevel()
           ? sparkDataSource.getStageLevelListener().getProcessedObjects()
           : sparkDataSource.getTaskLevelListener().getProcessedObjects();
-      List<Workflow> workFlow = sparkDataSource.getJobLevelListener().getProcessedObjects();
-      Workload workLoad = sparkDataSource
+      List<Workflow> workflows = sparkDataSource.getJobLevelListener().getProcessedObjects();
+      List<Resource> resources = List.of();
+      Workload workload = sparkDataSource
           .getApplicationLevelListener()
           .getProcessedObjects()
           .get(0);
-      parquetUtil.getTasks().addAll(tasks);
-      parquetUtil.getWorkflows().addAll(workFlow);
-      parquetUtil.readWorkload(workLoad);
-      parquetUtil.writeToFile("resource", "task", "workflow", "generic_information");
+      WtaWriter wtaWriter = new WtaWriter(outputFile, "schema-1.0");
+      wtaWriter.write(Task.class, tasks);
+      wtaWriter.write(Resource.class, resources);
+      wtaWriter.write(Workflow.class, workflows);
+      wtaWriter.write(workload);
     } catch (Exception e) {
-      log.error("Error while writing to Parquet file");
-=======
-      log.error("Error initialising WTA plugin. Shutting down plugin");
-    } else {
-      try {
-        removeListeners();
-        List<Task> tasks = sparkDataSource.getRuntimeConfig().isStageLevel()
-            ? sparkDataSource.getStageLevelListener().getProcessedObjects()
-            : sparkDataSource.getTaskLevelListener().getProcessedObjects();
-        List<Workflow> workflows = sparkDataSource.getJobLevelListener().getProcessedObjects();
-        List<Resource> resources = List.of();
-        Workload workload = sparkDataSource
-            .getApplicationLevelListener()
-            .getProcessedObjects()
-            .get(0);
-        WtaWriter wtaWriter = new WtaWriter(outputFile, "schema-1.0");
-        wtaWriter.write(Task.class, tasks);
-        wtaWriter.write(Resource.class, resources);
-        wtaWriter.write(Workflow.class, workflows);
-        wtaWriter.write(workload);
-      } catch (Exception e) {
-        log.error("Error while writing to the generated files, {} : {}.", e.getClass(), e.getMessage());
-      }
->>>>>>> 665f9cc8
+      log.error("Error while writing to the generated files, {} : {}.", e.getClass(), e.getMessage());
     }
   }
 
