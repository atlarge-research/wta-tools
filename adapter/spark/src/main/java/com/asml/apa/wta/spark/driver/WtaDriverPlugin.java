package com.asml.apa.wta.spark.driver;

import com.asml.apa.wta.core.WtaWriter;
import com.asml.apa.wta.core.config.RuntimeConfig;
import com.asml.apa.wta.core.io.DiskOutputFile;
import com.asml.apa.wta.core.io.OutputFile;
import com.asml.apa.wta.core.model.Resource;
import com.asml.apa.wta.core.model.ResourceState;
import com.asml.apa.wta.core.model.Task;
import com.asml.apa.wta.core.model.Workflow;
import com.asml.apa.wta.core.model.Workload;
import com.asml.apa.wta.spark.datasource.SparkDataSource;
import com.asml.apa.wta.spark.dto.ResourceAndStateWrapper;
import com.asml.apa.wta.spark.dto.ResourceCollectionDto;
import com.asml.apa.wta.spark.streams.MetricStreamingEngine;
import java.nio.file.Path;
import java.util.HashMap;
import java.util.List;
import java.util.Map;
import java.util.stream.Collectors;
import lombok.Getter;
import lombok.extern.slf4j.Slf4j;
import org.apache.spark.SparkContext;
import org.apache.spark.api.plugin.DriverPlugin;
import org.apache.spark.api.plugin.PluginContext;

/**
 * Driver component of the plugin. Only one instance of this class is initialized per Spark session.
 *
 * @author Pil Kyu Cho
 * @author Lohithsai Yadala Chanchu
 * @author Atour Mousavi Gourabi
 * @author Henry Page
 * @since 1.0.0
 */
@Getter
@Slf4j
public class WtaDriverPlugin implements DriverPlugin {

  private MetricStreamingEngine metricStreamingEngine;

  private SparkDataSource sparkDataSource;

  private OutputFile outputFile;

  private boolean error = false;

  /**
   * This method is called early in the initialization of the Spark driver.
   * Explicitly, it is called before the Spark driver's task scheduler is initialized. It is blocking.
   * Expensive calls should be postponed or delegated to another thread. If an error occurs while
   * initializing the plugin, the plugin should call {@link #shutdown()} with {@link #error} set to false.
   *
   * @param sparkCtx The current SparkContext.
   * @param pluginCtx Additional plugin-specific about the Spark application where the plugin is running.
   * @return Extra information provided to the executor
   * @author Pil Kyu Cho
   * @author Henry Page
   * @since 1.0.0
   */
  @Override
  public Map<String, String> init(SparkContext sparkCtx, PluginContext pluginCtx) {
    Map<String, String> executorVars = new HashMap<>();
    try {
      RuntimeConfig runtimeConfig = RuntimeConfig.readConfig();
      this.metricStreamingEngine = new MetricStreamingEngine();
      sparkDataSource = new SparkDataSource(sparkCtx, runtimeConfig);
      outputFile = new DiskOutputFile(Path.of(runtimeConfig.getOutputPath()));
      initListeners();
      executorVars.put("resourcePingInterval", String.valueOf(runtimeConfig.getResourcePingInterval()));
      executorVars.put(
          "executorSynchronizationInterval",
          String.valueOf(runtimeConfig.getExecutorSynchronizationInterval()));
      executorVars.put("errorStatus", "false");
    } catch (Exception e) {
      log.error("Error initialising WTA driver plugin, {} : {}.", e.getClass(), e.getMessage());
      executorVars.put("errorStatus", "true");
      error = true;
    }
    return executorVars;
  }

  /**
   * Receives messages from the executors.
   *
   * @param message the message that was sent by the executors, to be serializable
   * @return a response to the executor, if no response is expected the result is ignored
   * @author Atour Mousavi Gourabi
   */
  @Override
  public Object receive(Object message) {
    if (message instanceof ResourceCollectionDto) {
      ((ResourceCollectionDto) message)
          .getResourceCollection()
          .forEach(r -> metricStreamingEngine.addToResourceStream(r.getExecutorId(), r));
    }
    return null;
  }

  /**
   * Gets called just before shutdown. If no prior error occurred, it collects all the
   * tasks, workflows, and workloads from the Spark job and writes them to a parquet file.
   * Otherwise, logs the error and just shuts down.
   * Recommended that no Spark functions are used here.
   *
   * @author Pil Kyu Cho
   * @author Henry Page
   * @since 1.0.0
   */
  @Override
  public void shutdown() {
    if (error) {
<<<<<<< HEAD
      log.error("Error initialising WTA plugin. Shutting down plugin");
    } else {
      try {
        endApplicationAndWrite();
      } catch (Exception e) {
        log.error("Error while writing to the generated files, {} : {}.", e.getClass(), e.getMessage());
      }
=======
      log.error("Plugin shutting down without generating files");
      return;
    }
    try {
      removeListeners();
      List<Task> tasks = sparkDataSource.getRuntimeConfig().isStageLevel()
          ? sparkDataSource.getStageLevelListener().getProcessedObjects()
          : sparkDataSource.getTaskLevelListener().getProcessedObjects();
      List<Workflow> workflows = sparkDataSource.getJobLevelListener().getProcessedObjects();
      List<Resource> resources = List.of();
      Workload workload = sparkDataSource
          .getApplicationLevelListener()
          .getProcessedObjects()
          .get(0);
      WtaWriter wtaWriter = new WtaWriter(outputFile, "schema-1.0");
      wtaWriter.write(Task.class, tasks);
      wtaWriter.write(Resource.class, resources);
      wtaWriter.write(Workflow.class, workflows);
      wtaWriter.write(workload);
    } catch (Exception e) {
      log.error("A {} error occurred while generating files: {}", e.getClass(), e.getMessage());
>>>>>>> 02713b7a
    }
  }

  /**
   * Removes the listeners and writes the collected data to the output file.
   *
   * @author Henry Page
   * @since 1.0.0
   */
  private void endApplicationAndWrite() {
    removeListeners();
    List<Task> tasks = sparkDataSource.getRuntimeConfig().isStageLevel()
        ? sparkDataSource.getStageLevelListener().getProcessedObjects()
        : sparkDataSource.getTaskLevelListener().getProcessedObjects();
    List<Workflow> workflows = sparkDataSource.getJobLevelListener().getProcessedObjects();
    List<ResourceAndStateWrapper> resourceAndStateWrappers = metricStreamingEngine.collectResourceInformation();
    List<Resource> resources = resourceAndStateWrappers.stream()
        .map(ResourceAndStateWrapper::getResource)
        .collect(Collectors.toList());
    List<ResourceState> resourceStates = resourceAndStateWrappers.stream()
        .flatMap(rs -> rs.getStates().stream())
        .collect(Collectors.toList());
    Workload workload = sparkDataSource
        .getApplicationLevelListener()
        .getProcessedObjects()
        .get(0);
    WtaWriter wtaWriter = new WtaWriter(outputFile, "schema-1.0");
    wtaWriter.write(Task.class, tasks);
    wtaWriter.write(Resource.class, resources);
    wtaWriter.write(Workflow.class, workflows);
    wtaWriter.write(ResourceState.class, resourceStates);
    wtaWriter.write(workload);
  }

  /**
   * Initializes the listeners to get Spark metrics.
   *
   * @author Lohithsai Yadala Chanchu
   * @since 1.0.0
   */
  public void initListeners() {
    if (!sparkDataSource.getRuntimeConfig().isStageLevel()) {
      this.sparkDataSource.registerTaskListener();
    }
    this.sparkDataSource.registerStageListener();
    this.sparkDataSource.registerJobListener();
    this.sparkDataSource.registerApplicationListener();
  }

  /**
   * Removes the listeners.
   *
   * @author Pil Kyu Cho
   * @since 1.0.0
   */
  public void removeListeners() {
    sparkDataSource.removeTaskListener();
    sparkDataSource.removeTaskListener();
    sparkDataSource.removeApplicationListener();
  }
}<|MERGE_RESOLUTION|>--- conflicted
+++ resolved
@@ -110,37 +110,13 @@
   @Override
   public void shutdown() {
     if (error) {
-<<<<<<< HEAD
-      log.error("Error initialising WTA plugin. Shutting down plugin");
-    } else {
-      try {
-        endApplicationAndWrite();
-      } catch (Exception e) {
-        log.error("Error while writing to the generated files, {} : {}.", e.getClass(), e.getMessage());
-      }
-=======
       log.error("Plugin shutting down without generating files");
       return;
     }
     try {
-      removeListeners();
-      List<Task> tasks = sparkDataSource.getRuntimeConfig().isStageLevel()
-          ? sparkDataSource.getStageLevelListener().getProcessedObjects()
-          : sparkDataSource.getTaskLevelListener().getProcessedObjects();
-      List<Workflow> workflows = sparkDataSource.getJobLevelListener().getProcessedObjects();
-      List<Resource> resources = List.of();
-      Workload workload = sparkDataSource
-          .getApplicationLevelListener()
-          .getProcessedObjects()
-          .get(0);
-      WtaWriter wtaWriter = new WtaWriter(outputFile, "schema-1.0");
-      wtaWriter.write(Task.class, tasks);
-      wtaWriter.write(Resource.class, resources);
-      wtaWriter.write(Workflow.class, workflows);
-      wtaWriter.write(workload);
+      endApplicationAndWrite();
     } catch (Exception e) {
       log.error("A {} error occurred while generating files: {}", e.getClass(), e.getMessage());
->>>>>>> 02713b7a
     }
   }
 
