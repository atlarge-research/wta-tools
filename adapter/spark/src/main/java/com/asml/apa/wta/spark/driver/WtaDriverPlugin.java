package com.asml.apa.wta.spark.driver;

import com.asml.apa.wta.core.WtaWriter;
import com.asml.apa.wta.core.config.RuntimeConfig;
import com.asml.apa.wta.core.io.DiskOutputFile;
import com.asml.apa.wta.core.io.OutputFile;
import com.asml.apa.wta.core.model.Resource;
import com.asml.apa.wta.core.model.Task;
import com.asml.apa.wta.core.model.Workflow;
import com.asml.apa.wta.core.model.Workload;
import com.asml.apa.wta.spark.datasource.SparkDataSource;
import com.asml.apa.wta.spark.dto.ResourceCollectionDto;
import com.asml.apa.wta.spark.streams.MetricStreamingEngine;
import java.nio.file.Path;
import java.util.HashMap;
import java.util.List;
import java.util.Map;
import lombok.Getter;
import lombok.extern.slf4j.Slf4j;
import org.apache.spark.SparkContext;
import org.apache.spark.api.plugin.DriverPlugin;
import org.apache.spark.api.plugin.PluginContext;

/**
 * Driver component of the plugin. Only one instance of this class is initialized per Spark session.
 *
 * @author Pil Kyu Cho
 * @author Lohithsai Yadala Chanchu
 * @author Atour Mousavi Gourabi
 * @author Henry Page
 * @since 1.0.0
 */
@Getter
@Slf4j
public class WtaDriverPlugin implements DriverPlugin {

  private MetricStreamingEngine metricStreamingEngine;

  private SparkDataSource sparkDataSource;

  private OutputFile outputFile;

  private boolean error = false;

  /**
   * This method is called early in the initialization of the Spark driver.
   * Explicitly, it is called before the Spark driver's task scheduler is initialized. It is blocking.
   * Expensive calls should be postponed or delegated to another thread. If an error occurs while
   * initializing the plugin, the plugin should call {@link #shutdown()} with {@link #error} set to false.
   *
   * @param sparkCtx The current SparkContext.
   * @param pluginCtx Additional plugin-specific about the Spark application where the plugin is running.
   * @return Extra information provided to the executor
   * @author Pil Kyu Cho
   * @author Henry Page
   * @since 1.0.0
   */
  @Override
  public Map<String, String> init(SparkContext sparkCtx, PluginContext pluginCtx) {
    Map<String, String> executorVars = new HashMap<>();
    try {
      RuntimeConfig runtimeConfig = RuntimeConfig.readConfig();
<<<<<<< HEAD
      Log4j2Configuration.setUpLoggingConfig(runtimeConfig);
      metricStreamingEngine = new MetricStreamingEngine();
      sparkDataSource = new SparkDataSource(sparkCtx, runtimeConfig, metricStreamingEngine);
      parquetUtil = new ParquetWriterUtils(new File(runtimeConfig.getOutputPath()), "schema-1.0");
      parquetUtil.deletePreExistingFiles();
=======
      sparkDataSource = new SparkDataSource(sparkCtx, runtimeConfig);
      metricStreamingEngine = new MetricStreamingEngine();
      outputFile = new DiskOutputFile(Path.of(runtimeConfig.getOutputPath()));
>>>>>>> 31700ea0
      initListeners();
      executorVars.put("resourcePingInterval", String.valueOf(runtimeConfig.getResourcePingInterval()));
      executorVars.put(
          "executorSynchronizationInterval",
          String.valueOf(runtimeConfig.getExecutorSynchronizationInterval()));
    } catch (Exception e) {
      log.error(String.valueOf(e));
      error = true;
      shutdown();
    }
    return executorVars;
  }

  /**
   * Receives messages from the executors.
   *
   * @param message the message that was sent by the executors, to be serializable
   * @return a response to the executor, if no response is expected the result is ignored
   * @author Atour Mousavi Gourabi
   */
  @Override
  public Object receive(Object message) {
    if (message instanceof ResourceCollectionDto) {
      ((ResourceCollectionDto) message)
          .getResourceCollection()
          .forEach(r -> metricStreamingEngine.addToResourceStream(r.getExecutorId(), r));
    }
    return null;
  }

  /**
   * Gets called just before shutdown. If no prior error occurred, it collects all the
   * tasks, workflows, and workloads from the Spark job and writes them to a parquet file.
   * Otherwise, logs the error and just shuts down.
   * Recommended that no Spark functions are used here.
   *
   * @author Pil Kyu Cho
   * @author Henry Page
   * @since 1.0.0
   */
  @Override
  public void shutdown() {
    if (error) {
      log.error("Error initialising WTA plugin. Shutting down plugin");
    } else {
      try {
<<<<<<< HEAD
        endApplicationAndWrite();
=======
        removeListeners();
        List<Task> tasks = sparkDataSource.getRuntimeConfig().isStageLevel()
            ? sparkDataSource.getStageLevelListener().getProcessedObjects()
            : sparkDataSource.getTaskLevelListener().getProcessedObjects();
        List<Workflow> workflows = sparkDataSource.getJobLevelListener().getProcessedObjects();
        List<Resource> resources = List.of();
        Workload workload = sparkDataSource
            .getApplicationLevelListener()
            .getProcessedObjects()
            .get(0);
        WtaWriter wtaWriter = new WtaWriter(outputFile, "schema-1.0");
        wtaWriter.write(Task.class, tasks);
        wtaWriter.write(Resource.class, resources);
        wtaWriter.write(Workflow.class, workflows);
        wtaWriter.write(workload);
>>>>>>> 31700ea0
      } catch (Exception e) {
        log.error("Error while writing to the generated files, {} : {}.", e.getClass(), e.getMessage());
      }
    }
  }

  /**
   * Initializes the listeners to get Spark metrics.
   *
   * @author Lohithsai Yadala Chanchu
   * @since 1.0.0
   */
  public void initListeners() {
    if (!sparkDataSource.getRuntimeConfig().isStageLevel()) {
      this.sparkDataSource.registerTaskListener();
    }
    this.sparkDataSource.registerStageListener();
    this.sparkDataSource.registerJobListener();
    this.sparkDataSource.registerApplicationListener();
  }
  /**
   * Removes the listeners.
   *
   * @author Pil Kyu Cho
   * @since 1.0.0
   */
  public void removeListeners() {
    sparkDataSource.removeTaskListener();
    sparkDataSource.removeTaskListener();
    sparkDataSource.removeApplicationListener();
  }

  /**
   * Should be called when all the data collection is done at the end of the application.
   * This method encapsulates everything that needs to be done at the end of the job. Including, writing
   * the final output to Parquet.
   *
   * @throws Exception if there is an error while writing to Parquet file
   * @author Tianchen Qu
   * @author Atour Mousavi Gourabi
   * @author Pil Kyu Cho
   * @author Henry Page
   * @author Lohithsai Yadala Chanchu
   * @since 1.0.0
   */
  private void endApplicationAndWrite() throws Exception {
    removeListeners();
    List<Task> tasks = sparkDataSource.getRuntimeConfig().isStageLevel()
        ? sparkDataSource.getStageLevelListener().getProcessedObjects()
        : sparkDataSource.getTaskLevelListener().getProcessedObjects();
    List<Workflow> workFlow = sparkDataSource.getJobLevelListener().getProcessedObjects();
    Workload workLoad = sparkDataSource
        .getApplicationLevelListener()
        .getProcessedObjects()
        .get(0);
    parquetUtil.getTasks().addAll(tasks);
    parquetUtil.getWorkflows().addAll(workFlow);
    parquetUtil.readWorkload(workLoad);
    parquetUtil.writeToFile("resource", "task", "workflow", "generic_information");
  }
}<|MERGE_RESOLUTION|>--- conflicted
+++ resolved
@@ -60,17 +60,9 @@
     Map<String, String> executorVars = new HashMap<>();
     try {
       RuntimeConfig runtimeConfig = RuntimeConfig.readConfig();
-<<<<<<< HEAD
-      Log4j2Configuration.setUpLoggingConfig(runtimeConfig);
-      metricStreamingEngine = new MetricStreamingEngine();
-      sparkDataSource = new SparkDataSource(sparkCtx, runtimeConfig, metricStreamingEngine);
-      parquetUtil = new ParquetWriterUtils(new File(runtimeConfig.getOutputPath()), "schema-1.0");
-      parquetUtil.deletePreExistingFiles();
-=======
-      sparkDataSource = new SparkDataSource(sparkCtx, runtimeConfig);
-      metricStreamingEngine = new MetricStreamingEngine();
+      this.metricStreamingEngine = new MetricStreamingEngine();
+      sparkDataSource = new SparkDataSource(sparkCtx, runtimeConfig, this.metricStreamingEngine);
       outputFile = new DiskOutputFile(Path.of(runtimeConfig.getOutputPath()));
->>>>>>> 31700ea0
       initListeners();
       executorVars.put("resourcePingInterval", String.valueOf(runtimeConfig.getResourcePingInterval()));
       executorVars.put(
@@ -117,29 +109,35 @@
       log.error("Error initialising WTA plugin. Shutting down plugin");
     } else {
       try {
-<<<<<<< HEAD
         endApplicationAndWrite();
-=======
-        removeListeners();
-        List<Task> tasks = sparkDataSource.getRuntimeConfig().isStageLevel()
-            ? sparkDataSource.getStageLevelListener().getProcessedObjects()
-            : sparkDataSource.getTaskLevelListener().getProcessedObjects();
-        List<Workflow> workflows = sparkDataSource.getJobLevelListener().getProcessedObjects();
-        List<Resource> resources = List.of();
-        Workload workload = sparkDataSource
-            .getApplicationLevelListener()
-            .getProcessedObjects()
-            .get(0);
-        WtaWriter wtaWriter = new WtaWriter(outputFile, "schema-1.0");
-        wtaWriter.write(Task.class, tasks);
-        wtaWriter.write(Resource.class, resources);
-        wtaWriter.write(Workflow.class, workflows);
-        wtaWriter.write(workload);
->>>>>>> 31700ea0
       } catch (Exception e) {
         log.error("Error while writing to the generated files, {} : {}.", e.getClass(), e.getMessage());
       }
     }
+  }
+
+  /**
+   * Removes the listeners and writes the collected data to the output file.
+   *
+   * @author Henry Page
+   * @since 1.0.0
+   */
+  private void endApplicationAndWrite() {
+    removeListeners();
+    List<Task> tasks = sparkDataSource.getRuntimeConfig().isStageLevel()
+        ? sparkDataSource.getStageLevelListener().getProcessedObjects()
+        : sparkDataSource.getTaskLevelListener().getProcessedObjects();
+    List<Workflow> workflows = sparkDataSource.getJobLevelListener().getProcessedObjects();
+    List<Resource> resources = List.of();
+    Workload workload = sparkDataSource
+        .getApplicationLevelListener()
+        .getProcessedObjects()
+        .get(0);
+    WtaWriter wtaWriter = new WtaWriter(outputFile, "schema-1.0");
+    wtaWriter.write(Task.class, tasks);
+    wtaWriter.write(Resource.class, resources);
+    wtaWriter.write(Workflow.class, workflows);
+    wtaWriter.write(workload);
   }
 
   /**
@@ -167,33 +165,4 @@
     sparkDataSource.removeTaskListener();
     sparkDataSource.removeApplicationListener();
   }
-
-  /**
-   * Should be called when all the data collection is done at the end of the application.
-   * This method encapsulates everything that needs to be done at the end of the job. Including, writing
-   * the final output to Parquet.
-   *
-   * @throws Exception if there is an error while writing to Parquet file
-   * @author Tianchen Qu
-   * @author Atour Mousavi Gourabi
-   * @author Pil Kyu Cho
-   * @author Henry Page
-   * @author Lohithsai Yadala Chanchu
-   * @since 1.0.0
-   */
-  private void endApplicationAndWrite() throws Exception {
-    removeListeners();
-    List<Task> tasks = sparkDataSource.getRuntimeConfig().isStageLevel()
-        ? sparkDataSource.getStageLevelListener().getProcessedObjects()
-        : sparkDataSource.getTaskLevelListener().getProcessedObjects();
-    List<Workflow> workFlow = sparkDataSource.getJobLevelListener().getProcessedObjects();
-    Workload workLoad = sparkDataSource
-        .getApplicationLevelListener()
-        .getProcessedObjects()
-        .get(0);
-    parquetUtil.getTasks().addAll(tasks);
-    parquetUtil.getWorkflows().addAll(workFlow);
-    parquetUtil.readWorkload(workLoad);
-    parquetUtil.writeToFile("resource", "task", "workflow", "generic_information");
-  }
 }