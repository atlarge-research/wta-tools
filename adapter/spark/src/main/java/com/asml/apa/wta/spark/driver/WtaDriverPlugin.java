package com.asml.apa.wta.spark.driver;

import com.asml.apa.wta.core.WtaWriter;
import com.asml.apa.wta.core.config.RuntimeConfig;
import com.asml.apa.wta.core.io.DiskOutputFile;
import com.asml.apa.wta.core.io.OutputFile;
import com.asml.apa.wta.spark.datasource.SparkDataSource;
import com.asml.apa.wta.spark.dto.ResourceCollectionDto;
import com.asml.apa.wta.spark.streams.MetricStreamingEngine;
import java.nio.file.Path;
import java.util.HashMap;
import java.util.Map;
import lombok.Getter;
import lombok.extern.slf4j.Slf4j;
import org.apache.spark.SparkContext;
import org.apache.spark.api.plugin.DriverPlugin;
import org.apache.spark.api.plugin.PluginContext;

/**
 * Driver component of the plugin. Only one instance of this class is initialized per Spark session.
 *
 * @author Pil Kyu Cho
 * @author Lohithsai Yadala Chanchu
 * @author Atour Mousavi Gourabi
 * @author Henry Page
 * @since 1.0.0
 */
@Getter
@Slf4j
public class WtaDriverPlugin implements DriverPlugin {

  private static final String TOOL_VERSION = "spark-wta-generator-1_0";

  private MetricStreamingEngine metricStreamingEngine;

  private SparkDataSource sparkDataSource;

  private boolean error = false;

  /**
   * This method is called early in the initialization of the Spark driver.
   * Explicitly, it is called before the Spark driver's task scheduler is initialized. It is blocking.
   * Expensive calls should be postponed or delegated to another thread. If an error occurs while
   * initializing the plugin, the plugin should call {@link #shutdown()} with {@link #error} set to false.
   *
   * @param sparkCtx The current SparkContext.
   * @param pluginCtx Additional plugin-specific about the Spark application where the plugin is running.
   * @return Extra information provided to the executor
   * @author Pil Kyu Cho
   * @author Henry Page
   * @since 1.0.0
   */
  @Override
  public Map<String, String> init(SparkContext sparkCtx, PluginContext pluginCtx) {
    log.info("Initialising WTA driver plugin.");
    Map<String, String> executorVars = new HashMap<>();
    try {
      String configFile = sparkCtx.conf()
          .get("spark.driver.extraJavaOptions")
          .split("-DconfigFile=")[1]
          .split(" ")[0];
      RuntimeConfig runtimeConfig = RuntimeConfig.readConfig(configFile);
      metricStreamingEngine = new MetricStreamingEngine();
      OutputFile outputFile = new DiskOutputFile(Path.of(runtimeConfig.getOutputPath()));
      WtaWriter wtaWriter = new WtaWriter(outputFile, "schema-1.0", TOOL_VERSION);
      sparkDataSource = new SparkDataSource(sparkCtx, runtimeConfig, metricStreamingEngine, wtaWriter);
      initListeners();
      executorVars.put("resourcePingInterval", String.valueOf(runtimeConfig.getResourcePingInterval()));
      executorVars.put(
          "executorSynchronizationInterval",
          String.valueOf(runtimeConfig.getExecutorSynchronizationInterval()));
      executorVars.put("errorStatus", "false");
    } catch (Exception e) {
      log.error("Error initialising WTA driver plugin, {} : {}.", e.getClass(), e.getMessage());
      executorVars.put("errorStatus", "true");
      error = true;
    }
    return executorVars;
  }

  /**
   * Receives messages from the executors.
   *
   * @param message the message that was sent by the executors, to be serializable
   * @return a response to the executor, if no response is expected the result is ignored
   * @author Atour Mousavi Gourabi
   */
  @Override
  public Object receive(Object message) {
    log.trace("The driver received a message from an executor.");
    if (message instanceof ResourceCollectionDto) {
      ((ResourceCollectionDto) message)
          .getResourceCollection()
          .forEach(r -> metricStreamingEngine.addToResourceStream(r.getExecutorId(), r));
    }
    return null;
  }

  /**
   * Gets called just before shutdown. If no prior error occurred, it collects all the
   * tasks, workflows, and workloads from the Spark job and writes them to a Parquet file.
   * Otherwise, logs the error and just shuts down.
   * Recommended that no Spark functions are used here.
   *
   * @author Pil Kyu Cho
   * @author Henry Page
   * @since 1.0.0
   */
  @Override
  public void shutdown() {
    if (error) {
      log.error("Plugin shutting down without generating files.");
    }
    log.info("WTA driver plugin shutting down.");
  }

  /**
<<<<<<< HEAD
=======
   * Removes the listeners and writes the collected data to the output file.
   *
   * @author Henry Page
   * @since 1.0.0
   */
  private void endApplicationAndWrite() {
    log.debug("Attempting to write data to file.");
    removeListeners();
    List<Task> tasks = sparkDataSource.getRuntimeConfig().isStageLevel()
        ? sparkDataSource.getStageLevelListener().getProcessedObjects()
        : sparkDataSource.getTaskLevelListener().getProcessedObjects();
    List<Workflow> workflows = sparkDataSource.getJobLevelListener().getProcessedObjects();
    List<ResourceAndStateWrapper> resourceAndStateWrappers = metricStreamingEngine.collectResourceInformation();
    List<Resource> resources = resourceAndStateWrappers.stream()
        .map(ResourceAndStateWrapper::getResource)
        .collect(Collectors.toList());
    List<ResourceState> resourceStates = resourceAndStateWrappers.stream()
        .flatMap(rs -> rs.getStates().stream())
        .collect(Collectors.toList());
    Workload workload = sparkDataSource
        .getApplicationLevelListener()
        .getProcessedObjects()
        .get(0);
    WtaWriter wtaWriter = new WtaWriter(outputFile, "schema-1.0", TOOL_VERSION);
    wtaWriter.write(Task.class, tasks);
    wtaWriter.write(Resource.class, resources);
    wtaWriter.write(Workflow.class, workflows);
    wtaWriter.write(ResourceState.class, resourceStates);
    wtaWriter.write(workload);

    Stream.deleteAllSerializedFiles();
    log.debug("Successfully wrote data to file.");
  }

  /**
>>>>>>> 282f0275
   * Initializes the listeners to get Spark metrics.
   *
   * @author Lohithsai Yadala Chanchu
   * @since 1.0.0
   */
  public void initListeners() {
    log.trace("Initializing listeners.");
    if (!sparkDataSource.getRuntimeConfig().isStageLevel()) {
<<<<<<< HEAD
      sparkDataSource.registerTaskListener();
    }
    sparkDataSource.registerStageListener();
    sparkDataSource.registerJobListener();
    sparkDataSource.registerApplicationListener();
=======
      this.sparkDataSource.registerTaskListener();
      log.info("Task level metrics are enabled.");
    } else {
      log.info("Stage level metrics are enabled.");
    }
    this.sparkDataSource.registerStageListener();
    this.sparkDataSource.registerJobListener();
    this.sparkDataSource.registerApplicationListener();
  }

  /**
   * Removes the listeners.
   *
   * @author Pil Kyu Cho
   * @since 1.0.0
   */
  public void removeListeners() {
    log.trace("Removing listeners.");
    sparkDataSource.removeTaskListener();
    sparkDataSource.removeStageListener();
    sparkDataSource.removeJobListener();
    sparkDataSource.removeApplicationListener();
>>>>>>> 282f0275
  }
}<|MERGE_RESOLUTION|>--- conflicted
+++ resolved
@@ -111,48 +111,9 @@
     if (error) {
       log.error("Plugin shutting down without generating files.");
     }
-    log.info("WTA driver plugin shutting down.");
   }
 
   /**
-<<<<<<< HEAD
-=======
-   * Removes the listeners and writes the collected data to the output file.
-   *
-   * @author Henry Page
-   * @since 1.0.0
-   */
-  private void endApplicationAndWrite() {
-    log.debug("Attempting to write data to file.");
-    removeListeners();
-    List<Task> tasks = sparkDataSource.getRuntimeConfig().isStageLevel()
-        ? sparkDataSource.getStageLevelListener().getProcessedObjects()
-        : sparkDataSource.getTaskLevelListener().getProcessedObjects();
-    List<Workflow> workflows = sparkDataSource.getJobLevelListener().getProcessedObjects();
-    List<ResourceAndStateWrapper> resourceAndStateWrappers = metricStreamingEngine.collectResourceInformation();
-    List<Resource> resources = resourceAndStateWrappers.stream()
-        .map(ResourceAndStateWrapper::getResource)
-        .collect(Collectors.toList());
-    List<ResourceState> resourceStates = resourceAndStateWrappers.stream()
-        .flatMap(rs -> rs.getStates().stream())
-        .collect(Collectors.toList());
-    Workload workload = sparkDataSource
-        .getApplicationLevelListener()
-        .getProcessedObjects()
-        .get(0);
-    WtaWriter wtaWriter = new WtaWriter(outputFile, "schema-1.0", TOOL_VERSION);
-    wtaWriter.write(Task.class, tasks);
-    wtaWriter.write(Resource.class, resources);
-    wtaWriter.write(Workflow.class, workflows);
-    wtaWriter.write(ResourceState.class, resourceStates);
-    wtaWriter.write(workload);
-
-    Stream.deleteAllSerializedFiles();
-    log.debug("Successfully wrote data to file.");
-  }
-
-  /**
->>>>>>> 282f0275
    * Initializes the listeners to get Spark metrics.
    *
    * @author Lohithsai Yadala Chanchu
@@ -161,35 +122,13 @@
   public void initListeners() {
     log.trace("Initializing listeners.");
     if (!sparkDataSource.getRuntimeConfig().isStageLevel()) {
-<<<<<<< HEAD
-      sparkDataSource.registerTaskListener();
-    }
-    sparkDataSource.registerStageListener();
-    sparkDataSource.registerJobListener();
-    sparkDataSource.registerApplicationListener();
-=======
       this.sparkDataSource.registerTaskListener();
       log.info("Task level metrics are enabled.");
     } else {
       log.info("Stage level metrics are enabled.");
     }
-    this.sparkDataSource.registerStageListener();
-    this.sparkDataSource.registerJobListener();
-    this.sparkDataSource.registerApplicationListener();
-  }
-
-  /**
-   * Removes the listeners.
-   *
-   * @author Pil Kyu Cho
-   * @since 1.0.0
-   */
-  public void removeListeners() {
-    log.trace("Removing listeners.");
-    sparkDataSource.removeTaskListener();
-    sparkDataSource.removeStageListener();
-    sparkDataSource.removeJobListener();
-    sparkDataSource.removeApplicationListener();
->>>>>>> 282f0275
+    sparkDataSource.registerStageListener();
+    sparkDataSource.registerJobListener();
+    sparkDataSource.registerApplicationListener();
   }
 }