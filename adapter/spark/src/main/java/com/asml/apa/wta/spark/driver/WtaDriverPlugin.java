package com.asml.apa.wta.spark.driver;

import com.asml.apa.wta.spark.datasource.SparkDataSource;
import java.util.HashMap;
import java.util.Map;
<<<<<<< HEAD
import java.util.UUID;

import com.asml.apa.wta.core.streams.KeyedStream;
=======
import lombok.Getter;
>>>>>>> 91f3af1f
import org.apache.spark.SparkContext;
import org.apache.spark.api.plugin.DriverPlugin;
import org.apache.spark.api.plugin.PluginContext;

/**
 * Driver component of the plugin.
 *
 * @author Henry Page
 * @since 1.0.0
 */
public class WtaDriverPlugin implements DriverPlugin {

  private SparkContext sparkContext;

  @Getter
  private SparkDataSource sparkDataSource;

  /**
   * This method is called early in the initialization of the Spark driver.
   * Explicitly, it is called before the Spark driver's task scheduler is initialized. It is blocking.
   *
   * Expensive calls should be postponed or delegated to another thread.
   *
   * @param sparkCtx The current SparkContext.
   * @param pluginCtx Additional plugin-specific about the Spark application where the plugin is running.
   * @return Extra information provided to the executor
   * @author Henry Page
   * @since 1.0.0
   */
  @Override
<<<<<<< HEAD
  public Map<String, String> init(SparkContext sCtx, PluginContext pCtx) {
    System.out.println("init");
=======
  public Map<String, String> init(SparkContext sparkCtx, PluginContext pluginCtx) {
    this.sparkContext = sparkCtx;
    this.sparkDataSource = new SparkDataSource(this.sparkContext);
>>>>>>> 91f3af1f
    return new HashMap<>();
  }

  /**
   * Gets called just before shutdown. Recommended that no spark functions are used here.
   *
   * @author Henry Page
   * @since 1.0.0
   */
  @Override
<<<<<<< HEAD
  public void shutdown() {}

  @Override
  public Object receive(Object message) throws Exception {
    System.out.println(message.toString());
    return message;
=======
  public void shutdown() {
    // clean up
>>>>>>> 91f3af1f
  }
}<|MERGE_RESOLUTION|>--- conflicted
+++ resolved
@@ -3,13 +3,10 @@
 import com.asml.apa.wta.spark.datasource.SparkDataSource;
 import java.util.HashMap;
 import java.util.Map;
-<<<<<<< HEAD
+import lombok.Getter;
 import java.util.UUID;
 
 import com.asml.apa.wta.core.streams.KeyedStream;
-=======
-import lombok.Getter;
->>>>>>> 91f3af1f
 import org.apache.spark.SparkContext;
 import org.apache.spark.api.plugin.DriverPlugin;
 import org.apache.spark.api.plugin.PluginContext;
@@ -40,14 +37,10 @@
    * @since 1.0.0
    */
   @Override
-<<<<<<< HEAD
-  public Map<String, String> init(SparkContext sCtx, PluginContext pCtx) {
+  public Map<String, String> init(SparkContext sparkCtx, PluginContext pluginCtx) {
     System.out.println("init");
-=======
-  public Map<String, String> init(SparkContext sparkCtx, PluginContext pluginCtx) {
     this.sparkContext = sparkCtx;
     this.sparkDataSource = new SparkDataSource(this.sparkContext);
->>>>>>> 91f3af1f
     return new HashMap<>();
   }
 
@@ -57,17 +50,11 @@
    * @author Henry Page
    * @since 1.0.0
    */
-  @Override
-<<<<<<< HEAD
   public void shutdown() {}
 
   @Override
   public Object receive(Object message) throws Exception {
     System.out.println(message.toString());
     return message;
-=======
-  public void shutdown() {
-    // clean up
->>>>>>> 91f3af1f
   }
 }