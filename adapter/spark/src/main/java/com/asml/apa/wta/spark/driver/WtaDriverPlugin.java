--- conflicted
+++ resolved
@@ -7,12 +7,9 @@
 import com.asml.apa.wta.core.utils.ParquetWriterUtils;
 import com.asml.apa.wta.core.utils.WtaUtils;
 import com.asml.apa.wta.spark.datasource.SparkDataSource;
-<<<<<<< HEAD
 import com.asml.apa.wta.spark.dto.SparkBaseSupplierWrapperDto;
 import com.asml.apa.wta.spark.streams.MetricStreamingEngine;
-=======
 import java.io.File;
->>>>>>> 92b19ab5
 import java.util.HashMap;
 import java.util.List;
 import java.util.Map;
@@ -35,14 +32,8 @@
 @Slf4j
 public class WtaDriverPlugin implements DriverPlugin {
 
-<<<<<<< HEAD
-  private SparkContext sparkContext;
-
   private MetricStreamingEngine mse;
 
-  @Getter
-=======
->>>>>>> 92b19ab5
   private SparkDataSource sparkDataSource;
 
   private ParquetWriterUtils parquetUtil;
@@ -64,16 +55,10 @@
    */
   @Override
   public Map<String, String> init(SparkContext sparkCtx, PluginContext pluginCtx) {
-<<<<<<< HEAD
-    sparkContext = sparkCtx;
-    sparkDataSource = new SparkDataSource(this.sparkContext);
-    mse = new MetricStreamingEngine();
-    initListeners();
-
-=======
     try {
       RuntimeConfig runtimeConfig = WtaUtils.readConfig(System.getProperty("configFile"));
       sparkDataSource = new SparkDataSource(sparkCtx, runtimeConfig);
+      mse = new MetricStreamingEngine();
       parquetUtil = new ParquetWriterUtils(new File(runtimeConfig.getOutputPath()), "schema-1.0");
       parquetUtil.deletePreExistingFiles();
       initListeners();
@@ -81,7 +66,6 @@
       error = true;
       shutdown();
     }
->>>>>>> 92b19ab5
     return new HashMap<>();
   }
 
