package com.asml.apa.wta.spark.driver;

import com.asml.apa.wta.core.WtaWriter;
import com.asml.apa.wta.core.config.RuntimeConfig;
<<<<<<< HEAD
import com.asml.apa.wta.core.io.DiskOutputFile;
import com.asml.apa.wta.core.io.OutputFile;
import com.asml.apa.wta.core.model.Task;
import com.asml.apa.wta.core.model.Workflow;
import com.asml.apa.wta.core.model.Workload;
import com.asml.apa.wta.core.utils.WtaUtils;
=======
import com.asml.apa.wta.core.logger.Log4j2Configuration;
import com.asml.apa.wta.core.model.Task;
import com.asml.apa.wta.core.model.Workflow;
import com.asml.apa.wta.core.model.Workload;
import com.asml.apa.wta.core.utils.ParquetWriterUtils;
>>>>>>> beea8040
import com.asml.apa.wta.spark.datasource.SparkDataSource;
import com.asml.apa.wta.spark.dto.ResourceCollectionDto;
import com.asml.apa.wta.spark.streams.MetricStreamingEngine;
import java.nio.file.Path;
import java.util.HashMap;
import java.util.List;
import java.util.Map;
import lombok.Getter;
import lombok.extern.slf4j.Slf4j;
import org.apache.spark.SparkContext;
import org.apache.spark.api.plugin.DriverPlugin;
import org.apache.spark.api.plugin.PluginContext;

/**
 * Driver component of the plugin. Only one instance of this class is initialized per Spark session.
 *
 * @author Pil Kyu Cho
 * @author Lohithsai Yadala Chanchu
 * @author Atour Mousavi Gourabi
 * @author Henry Page
 * @since 1.0.0
 */
@Getter
@Slf4j
public class WtaDriverPlugin implements DriverPlugin {

  private MetricStreamingEngine metricStreamingEngine;

  private SparkDataSource sparkDataSource;

  private OutputFile outputFile;

  private boolean error = false;

  /**
   * This method is called early in the initialization of the Spark driver.
   * Explicitly, it is called before the Spark driver's task scheduler is initialized. It is blocking.
   * Expensive calls should be postponed or delegated to another thread. If an error occurs while
   * initializing the plugin, the plugin should call {@link #shutdown()} with {@link #error} set to false.
   *
   * @param sparkCtx The current SparkContext.
   * @param pluginCtx Additional plugin-specific about the Spark application where the plugin is running.
   * @return Extra information provided to the executor
   * @author Pil Kyu Cho
   * @author Henry Page
   * @since 1.0.0
   */
  @Override
  public Map<String, String> init(SparkContext sparkCtx, PluginContext pluginCtx) {
    Map<String, String> executorVars = new HashMap<>();
    try {
      RuntimeConfig runtimeConfig = RuntimeConfig.readConfig();
      Log4j2Configuration.setUpLoggingConfig(runtimeConfig);
      sparkDataSource = new SparkDataSource(sparkCtx, runtimeConfig);
      metricStreamingEngine = new MetricStreamingEngine();
      outputFile = new DiskOutputFile(Path.of(runtimeConfig.getOutputPath()));
      initListeners();
      executorVars.put("resourcePingInterval", String.valueOf(runtimeConfig.getResourcePingInterval()));
      executorVars.put(
          "executorSynchronizationInterval",
          String.valueOf(runtimeConfig.getExecutorSynchronizationInterval()));
    } catch (Exception e) {
      log.error(String.valueOf(e));
      error = true;
      shutdown();
    }
    return executorVars;
  }

  /**
   * Receives messages from the executors.
   *
   * @param message the message that was sent by the executors, to be serializable
   * @return a response to the executor, if no response is expected the result is ignored
   * @author Atour Mousavi Gourabi
   */
  @Override
  public Object receive(Object message) {
    if (message instanceof ResourceCollectionDto) {
      ((ResourceCollectionDto) message)
          .getResourceCollection()
          .forEach(r -> metricStreamingEngine.addToResourceStream(r.getExecutorId(), r));
    }
    return null;
  }

  /**
   * Gets called just before shutdown. If no prior error occurred, it collects all the
   * tasks, workflows, and workloads from the Spark job and writes them to a parquet file.
   * Otherwise, logs the error and just shuts down.
   * Recommended that no Spark functions are used here.
   *
   * @author Pil Kyu Cho
   * @author Henry Page
   * @since 1.0.0
   */
  @Override
  public void shutdown() {
    if (error) {
      log.error("Error initialising WTA plugin. Shutting down plugin");
    } else {
<<<<<<< HEAD
      removeListeners();
      try (WtaWriter wtaWriter = new WtaWriter(outputFile, "schema-1.0")) {
        List<Task> tasks = sparkDataSource.getTaskLevelListener().getProcessedObjects();
=======
      try {
        removeListeners();
        List<Task> tasks = sparkDataSource.getRuntimeConfig().isStageLevel()
            ? sparkDataSource.getStageLevelListener().getProcessedObjects()
            : sparkDataSource.getTaskLevelListener().getProcessedObjects();
>>>>>>> beea8040
        List<Workflow> workFlow = sparkDataSource.getJobLevelListener().getProcessedObjects();
        Workload workLoad = sparkDataSource
            .getApplicationLevelListener()
            .getProcessedObjects()
            .get(0);
        wtaWriter.getTasksToWrite().addAll(tasks);
        wtaWriter.getWorkflowsToWrite().addAll(workFlow);
        wtaWriter.add(workLoad);
        wtaWriter.write();
      } catch (Exception e) {
        log.error("Error while writing to the generated files.");
      }
    }
  }

  /**
   * Initializes the listeners to get Spark metrics.
   *
   * @author Lohithsai Yadala Chanchu
   * @since 1.0.0
   */
  public void initListeners() {
<<<<<<< HEAD
    if (sparkDataSource.getRuntimeConfig().isStageLevel()) {
      sparkDataSource.registerStageListener();
    } else {
      sparkDataSource.registerTaskListener();
    }
    sparkDataSource.registerJobListener();
    sparkDataSource.registerApplicationListener();
=======
    if (!sparkDataSource.getRuntimeConfig().isStageLevel()) {
      this.sparkDataSource.registerTaskListener();
    }
    this.sparkDataSource.registerStageListener();
    this.sparkDataSource.registerJobListener();
    this.sparkDataSource.registerApplicationListener();
>>>>>>> beea8040
  }
  /**
   * Removes the listeners.
   *
   * @author Pil Kyu Cho
   * @since 1.0.0
   */
  public void removeListeners() {
    sparkDataSource.removeTaskListener();
    sparkDataSource.removeTaskListener();
    sparkDataSource.removeApplicationListener();
  }
}<|MERGE_RESOLUTION|>--- conflicted
+++ resolved
@@ -2,20 +2,12 @@
 
 import com.asml.apa.wta.core.WtaWriter;
 import com.asml.apa.wta.core.config.RuntimeConfig;
-<<<<<<< HEAD
 import com.asml.apa.wta.core.io.DiskOutputFile;
 import com.asml.apa.wta.core.io.OutputFile;
-import com.asml.apa.wta.core.model.Task;
-import com.asml.apa.wta.core.model.Workflow;
-import com.asml.apa.wta.core.model.Workload;
-import com.asml.apa.wta.core.utils.WtaUtils;
-=======
 import com.asml.apa.wta.core.logger.Log4j2Configuration;
 import com.asml.apa.wta.core.model.Task;
 import com.asml.apa.wta.core.model.Workflow;
 import com.asml.apa.wta.core.model.Workload;
-import com.asml.apa.wta.core.utils.ParquetWriterUtils;
->>>>>>> beea8040
 import com.asml.apa.wta.spark.datasource.SparkDataSource;
 import com.asml.apa.wta.spark.dto.ResourceCollectionDto;
 import com.asml.apa.wta.spark.streams.MetricStreamingEngine;
@@ -117,17 +109,11 @@
     if (error) {
       log.error("Error initialising WTA plugin. Shutting down plugin");
     } else {
-<<<<<<< HEAD
       removeListeners();
       try (WtaWriter wtaWriter = new WtaWriter(outputFile, "schema-1.0")) {
-        List<Task> tasks = sparkDataSource.getTaskLevelListener().getProcessedObjects();
-=======
-      try {
-        removeListeners();
         List<Task> tasks = sparkDataSource.getRuntimeConfig().isStageLevel()
             ? sparkDataSource.getStageLevelListener().getProcessedObjects()
             : sparkDataSource.getTaskLevelListener().getProcessedObjects();
->>>>>>> beea8040
         List<Workflow> workFlow = sparkDataSource.getJobLevelListener().getProcessedObjects();
         Workload workLoad = sparkDataSource
             .getApplicationLevelListener()
@@ -150,22 +136,12 @@
    * @since 1.0.0
    */
   public void initListeners() {
-<<<<<<< HEAD
-    if (sparkDataSource.getRuntimeConfig().isStageLevel()) {
-      sparkDataSource.registerStageListener();
-    } else {
-      sparkDataSource.registerTaskListener();
-    }
-    sparkDataSource.registerJobListener();
-    sparkDataSource.registerApplicationListener();
-=======
     if (!sparkDataSource.getRuntimeConfig().isStageLevel()) {
       this.sparkDataSource.registerTaskListener();
     }
     this.sparkDataSource.registerStageListener();
     this.sparkDataSource.registerJobListener();
     this.sparkDataSource.registerApplicationListener();
->>>>>>> beea8040
   }
   /**
    * Removes the listeners.
