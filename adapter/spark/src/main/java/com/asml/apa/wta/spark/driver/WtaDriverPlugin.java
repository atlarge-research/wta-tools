--- conflicted
+++ resolved
@@ -112,11 +112,9 @@
   /**
    * Initializes the listeners to get Spark metrics.
    *
-   * @author Pil Kyu Cho
    * @author Lohithsai Yadala Chanchu
    * @since 1.0.0
    */
-<<<<<<< HEAD
   private void initListeners() {
     if (sparkDataSource.getRuntimeConfig().isStageLevel()) {
       this.sparkDataSource.registerStageListener();
@@ -124,14 +122,7 @@
       this.sparkDataSource.registerTaskListener();
     }
     this.sparkDataSource.registerApplicationListener();
-    this.sparkDataSource.registerJobListener();
-=======
-  public void initListeners() {
-    this.sparkDataSource.registerTaskListener();
-    this.sparkDataSource.registerJobListener();
-    this.sparkDataSource.registerApplicationListener();
   }
-
   /**
    * Removes the listeners.
    *
@@ -142,6 +133,5 @@
     this.sparkDataSource.removeTaskListener();
     this.sparkDataSource.removeTaskListener();
     this.sparkDataSource.removeApplicationListener();
->>>>>>> 92b19ab5
   }
 }