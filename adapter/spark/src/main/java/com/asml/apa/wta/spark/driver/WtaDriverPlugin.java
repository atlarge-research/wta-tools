--- conflicted
+++ resolved
@@ -62,14 +62,10 @@
   public Map<String, String> init(SparkContext sparkCtx, PluginContext pluginCtx) {
     Map<String, String> executorVars = new HashMap<>();
     try {
-<<<<<<< HEAD
       String configFile =
           sparkCtx.conf().get("spark.driver.extraJavaOptions").split("-DconfigFile=")[1];
       RuntimeConfig runtimeConfig = RuntimeConfig.readConfig(configFile);
-=======
-      RuntimeConfig runtimeConfig = RuntimeConfig.readConfig();
       this.metricStreamingEngine = new MetricStreamingEngine();
->>>>>>> c97b6caf
       sparkDataSource = new SparkDataSource(sparkCtx, runtimeConfig);
       outputFile = new DiskOutputFile(Path.of(runtimeConfig.getOutputPath()));
       initListeners();
