--- conflicted
+++ resolved
@@ -57,13 +57,8 @@
   public Map<String, String> init(SparkContext sparkCtx, PluginContext pluginCtx) {
     Map<String, String> executorVars = new HashMap<>();
     try {
-<<<<<<< HEAD
-      RuntimeConfig runtimeConfig = WtaUtils.readConfig(System.getProperty("configFile"));
-=======
       RuntimeConfig runtimeConfig = RuntimeConfig.readConfig();
       Log4j2Configuration.setUpLoggingConfig(runtimeConfig);
-      sparkDataSource = new SparkDataSource(sparkCtx, runtimeConfig);
->>>>>>> beea8040
       metricStreamingEngine = new MetricStreamingEngine();
       sparkDataSource = new SparkDataSource(sparkCtx, runtimeConfig, metricStreamingEngine);
       parquetUtil = new ParquetWriterUtils(new File(runtimeConfig.getOutputPath()), "schema-1.0");
