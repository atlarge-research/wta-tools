# Spark Adapter Layer

## Overview

![img.png](./src/main/resources/architecture.png)

The Spark Adapter is responsible for parsing Spark execution information into WTA objects.
The diagram above illustrates the workflow of the adapter.

- **Label 1:** Heartbeat sent by the executor to the driver every 10 seconds to send metrics.
  These are intercepted by the `SparkListenerAPI`.
- **Label 2:** RPC messages sent using the `SparkPluginAPI` for executors to communicate
  any additional information to the driver-side of the plugin.
- **Label 3:** At each stage, the task scheduler gets sets of tasks from the DAG and the task scheduler
  sends the tasks to each executor.
- **Label 4:** Once the job has ended, all objects will be serialised into parquet format.

## Installation and Usage
<<<<<<< HEAD
1.  Clone the repository
2.  Optional (if more I/O metrics are needed): Install `sysstat` by running the following bash command:

    ```bash
    sudo apt-get install sysstat
    ```

3.  To allow advanced performance metrics to be gathered, you can opt to make the `perf` utility available.
    To do this, you need to do the following:

    On Ubuntu:

    ```bash
    apt-get install linux-tools-common
    apt-get install linux-tools-generic
    apt-get install linux-tools-`uname -r`
    ```

    On Debian:

    ```bash
    apt-get install linux-perf
    ```

    On CentOS / RHEL:

    ```bash
    yum install perf
    ```

    Followed by setting `perf_event_paranoid` to 0:

    ```bash
    sysctl -w kernel.perf_event_paranoid=0
    ```

    It is important to note that the installed version of `perf` must be compatible with the kernel. Especially for containerised environments, this could be an issue.
=======
- Clone the repository
- Optional (if more I/O metrics are needed):
  - Install sysstat by running the following bash command:
  ```bash
  sudo apt install sysstat
  ```
  - Install dstat by running the following bash command:
  ```bash
  sudo apt install dstat
  ```
>>>>>>> 83011a07

There are two ways to make use of the plugin
1. Integrate the plugin into the Spark application source code
2. Create the plugin as a JAR and run alongside the main Spark application via **spark-submit**

### Plugin Integration
For the first approach, create a `SparkConf` object and set the following config:

```java
conf.set("spark.plugins", "com.asml.apa.wta.spark.WtaPlugin");
System.setProperty("configFile", "adapter/spark/src/test/resources/config.json");
```
The first line registers the main plugin class within the Spark session. The second line creates an environment variable
for the plugin class to use.

### CLI Execution
For the second approach, create a JAR file of the plugin and run it alongside the main Spark application using
**spark-submit**. Here is an example of how to run the plugin alongside the main Spark application:

- Run `mvn -pl core clean install && mvn -pl adapter/spark clean package` in the source root.
- Copy the resulting jar file from `adapter/spark/target`.
- Execute the following command in the directory where the jar file is located:

```bash
spark-submit --class <main class path to spark application> --master local[1]
--conf spark.plugins=com.asml.apa.wta.spark.WtaPlugin
--conf "spark.driver.extraJavaOptions=-DconfigFile=<config.json_location>"
--jars <plugin_jar_location> <Spark_jar_location>
<optional arguments for spark application>
```
- The Parquet files should now be located in the `outputPath` as specified in the config file.

Note: this way, the plugin will be compiled for Scala 2.12. If you want to compile for a Scala 2.13 version of Spark,
you will need to set the `spark.scala.version` flag to 2.13, such as in
`mvn -pl adapter/spark -Dspark.scala.version=2.13 clean package`.

## Configuration
General configuration instructions are located [here](/../../README.md#configuration). See above for [instructions](#installation-and-usage) on how to provide the configuration to the plugin.


## Description
This plugin will **not** block the main Spark application. Even if the plugin fails to initialise, the main Spark
application will still run.

The Spark Adapter consists of two main parts that allows the application to collect metrics.
- SparkListenerInterface
- SparkPlugin API

This module listens to events from the Spark job that is being carrying out. It retrieves metrics and subsequently aggregates it to different WTA objects. The metrics are then stored in a parquet file.

### SparkListenerInterface

The SparkListenerInterface listens to the Spark events and collects the metrics. As part of the
standard instrumentation of Spark, metrics are transmitted from the executor to the driver as part of a heartbeat. The listener interface
intercepts these events. Examples of how we use it, and what metrics we collect for the different WTA objects can be seen [here](/src/main/java/com/asml/apa/wta/spark/listener).

It also allows us to define custom behaviour when certain events are intercepted, such as tracking the various stage ids for a Spark job.

```java
@Override
public void onJobStart(SparkListenerJobStart jobStart) {
    jobStart.stageInfos().foreach(stageInfo -> stageIdsToJobs.put(stageInfo.stageId(), jobStart.jobId()));
}
```

### Spark Plugin API
We also use the Spark Plugin API to connect our plugin to the Spark job. The plugin consists of two components: The driver plugin and the executor plugin.
An instance of the `DriverPlugin` is created for the driver, it's lifecycle is equivalent to that of the Spark application. An instance of `ExecutorPlugin` gets instantiated
for each executor, and it's lifecycle is equivalent to that of an executor. This can possibly span multiple tasks.

Our main use case for the plugin API is to pass messages between the executor and the driver. We use different libraries such as `iostat` to collect resource
utilisation metrics on the executor side. These metrics are then passed to the driver using the plugin API. Namely, we use `ask()`,`send(Object message)` and `receive(Object message)`.

Aggregation of all the resource utilisation metrics are done at the driver's end.

## Guidelines for Developers
- If a new data source is added in the future, be sure to use the existing streaming infrastructure that handles `MetricsRecord`. This helps the driver in terms of memory usage.
- When a resource is not needed anymore, release it in `shutdown()`, within the respective `PluginContext`.<|MERGE_RESOLUTION|>--- conflicted
+++ resolved
@@ -16,12 +16,16 @@
 - **Label 4:** Once the job has ended, all objects will be serialised into parquet format.
 
 ## Installation and Usage
-<<<<<<< HEAD
 1.  Clone the repository
-2.  Optional (if more I/O metrics are needed): Install `sysstat` by running the following bash command:
-
+2.  Optional (if more I/O metrics are needed):
+   - Install sysstat by running the following bash command:
+     ```bash
+     sudo apt install sysstat
+     ```
+     
+   - Install dstat by running the following bash command:
     ```bash
-    sudo apt-get install sysstat
+    sudo apt install dstat
     ```
 
 3.  To allow advanced performance metrics to be gathered, you can opt to make the `perf` utility available.
@@ -54,18 +58,6 @@
     ```
 
     It is important to note that the installed version of `perf` must be compatible with the kernel. Especially for containerised environments, this could be an issue.
-=======
-- Clone the repository
-- Optional (if more I/O metrics are needed):
-  - Install sysstat by running the following bash command:
-  ```bash
-  sudo apt install sysstat
-  ```
-  - Install dstat by running the following bash command:
-  ```bash
-  sudo apt install dstat
-  ```
->>>>>>> 83011a07
 
 There are two ways to make use of the plugin
 1. Integrate the plugin into the Spark application source code
