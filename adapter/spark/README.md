# Spark Adapter Layer

## Overview

![img.png](architecture.png)

The Spark Adapter is responsible for parsing Spark execution information into WTA objects.
The diagram above illustrates the workflow of the adapter.

- **Label 1:** Heartbeat sent by the executor to the driver every 10 seconds to send metrics.
  These are intercepted by the `SparkListenerAPI`.
- **Label 2:** RPC messages sent using the `SparkPluginAPI` for executors to communicate
  any additional information to the driver-side of the plugin.
- **Label 3:** At each stage, the task scheduler gets sets of tasks from the DAG and the task scheduler
  sends the tasks to each executor.
- **Label 4:** Once the job has ended, all objects will be serialised into parquet format.

## Installation and Usage
1.  Clone the repository
2.  Optional (if more I/O metrics are needed):
   - Install the sysstat package by running the following command in the terminal:
     ```shell
     sudo apt install sysstat
     ```

   - Install the dstat package by running the following command in the terminal:
    ```shell
    sudo apt install dstat
    ```

3.  To allow advanced performance metrics to be gathered, you can opt to make the `perf` utility available.
    To do this, you need to do the following:

    On Ubuntu:

    ```shell
    apt-get install linux-tools-common
    apt-get install linux-tools-generic
    apt-get install linux-tools-`uname -r`
    ```

    On Debian:

    ```shell
    apt-get install linux-perf
    ```

    On CentOS / RHEL:

    ```shell
    yum install perf
    ```

    Followed by setting `perf_event_paranoid` to 0:

    ```shell
    sysctl -w kernel.perf_event_paranoid=0
    ```

    It is important to note that the installed version of `perf` must be compatible with the kernel. Especially for containerised environments, this could be an issue.

There are two ways to make use of the plugin
1. Integrate the plugin into the Spark application source code
2. Create the plugin as a JAR and run alongside the main Spark application via **spark-submit**

### Plugin Integration
For the first approach, create a `SparkConf` object and set the following config:

```java
conf.set("spark.plugins", "com.asml.apa.wta.spark.WtaPlugin");
conf.set("spark.driver.extraJavaOptions", "-DconfigFile=<config.json_location>");
```
The first line registers the main plugin class within the Spark session. The second line sets the config filepath value to the *spark.driver.extraJavaOptions* key for the driver component to access.

### CLI Execution
For the second approach, create a JAR file of the plugin and run it alongside the main Spark application using
**spark-submit**. Here is an example of how to run the plugin alongside the main Spark application:

- Run `mvn -pl core clean install && mvn -pl adapter/spark clean package` in the source root.
- Copy the resulting jar file from `adapter/spark/target`.
- Execute the following command in the directory where the jar file is located:

<<<<<<< HEAD
```bash
spark-submit --class <main class path to spark application> --master local
=======
```shell
spark-submit --class <main class path to spark application> --master local[1]
>>>>>>> f86dc55a
--conf spark.plugins=com.asml.apa.wta.spark.WtaPlugin
--conf "spark.driver.extraJavaOptions=-DconfigFile=<config.json_location>"
--jars <plugin_jar_location> <Spark_jar_location>
<optional arguments for spark application>
```
- The Parquet files should now be located in the `outputPath` as specified in the config file.

Note: this way, the plugin will be compiled for Scala 2.12. If you want to compile for a Scala 2.13 version of Spark,
you will need to set the `spark.scala.version` flag to 2.13, such as in
`mvn -pl adapter/spark -Dspark.scala.version=2.13 clean package`.

## Configuration
General configuration instructions are located [here](/../../README.md#configuration). See above for [instructions](#installation-and-usage) on how to provide the configuration to the plugin.


## Description
This plugin will **not** block the main Spark application. Even if the plugin fails to initialise, the main Spark
application will still run.

The Spark Adapter consists of two main parts that allows the application to collect metrics.
- SparkListenerInterface
- SparkPlugin API

This module listens to events from the Spark job that is being carrying out. It retrieves metrics and subsequently aggregates it to different WTA objects. The metrics are then stored in a parquet file.

### SparkListenerInterface

The SparkListenerInterface listens to the Spark events and collects the metrics. As part of the
standard instrumentation of Spark, metrics are transmitted from the executor to the driver as part of a heartbeat. The listener interface
intercepts these events. Examples of how we use it, and what metrics we collect for the different WTA objects can be seen [here](/src/main/java/com/asml/apa/wta/spark/listener).
The heartbeat interval can be modified by modifying `spark.executor.heartbeatInterval`
> ExecutorMetrics are updated as part of heartbeat processes scheduled for the executors and for the driver at regular intervals: spark.executor.heartbeatInterval (default value is 10 seconds)

More information can be found [here](https://spark.apache.org/docs/latest/monitoring.html)

It also allows us to define custom behaviour when certain events are intercepted, such as tracking the various stage ids for a Spark job.

```java
@Override
public void onJobStart(SparkListenerJobStart jobStart) {
    jobStart.stageInfos().foreach(stageInfo -> stageIdsToJobs.put(stageInfo.stageId(), jobStart.jobId()));
}
```

### Spark Plugin API
We also use the Spark Plugin API to connect our plugin to the Spark job. The plugin consists of two components: The driver plugin and the executor plugin.
An instance of the `DriverPlugin` is created for the driver, it's lifecycle is equivalent to that of the Spark application. An instance of `ExecutorPlugin` gets instantiated
for each executor, and it's lifecycle is equivalent to that of an executor. This can possibly span multiple tasks.

Our main use case for the plugin API is to pass messages between the executor and the driver. We use different libraries such as `iostat` to collect resource
utilisation metrics on the executor side. These metrics are then passed to the driver using the plugin API. Namely, we use `ask()`,`send(Object message)` and `receive(Object message)`.

Aggregation of all the resource utilisation metrics are done at the driver's end.

## Developer Guidelines

### General Remarks
- The WTA format uses ids in `INT64` format. The Spark API provides some ids (such as `executorID`) in string format. To convert this, we use `Math.abs(id.hashCode())`.
- All timestamps are in Unix epoch millis.
- When a resource is not needed anymore, release it in `shutdown()`, within the respective `PluginContext`.

### Known Limitations

#### Utilisation of the plugin on Windows
- We don't recommend using the plugin on Windows, although it is possible.
- The plugin is compatible with Windows; however, the collection of resource utilization metrics is limited.
    - This limitation arises because the plugin relies on dependencies that are only available on UNIX-based systems.
- Logs will be generated indicating that certain resource utilization metrics cannot be collected.
  - This can potentially cause performance issues if the resource ping interval is small since the plugin will write to the log each time a non-available resource is pinged. I/O operations can be expensive.

#### Stage Level Metrics
- Stage level metrics are only outputted in the trace if they are submitted and successfully completed. The scheduler sometimes creates stages which are later skipped or removed.
- Stage level metrics are very sparse, this is a limitation with the Spark API itself.

#### Task-Level Resource metrics
- This is a big area of improvement for the plugin. Due to the limitations of the Spark API, we are not able to easily isolate resource level metrics (such as disk IO time), to specific tasks. We have had to make several compromises
  - Fields such as `energyConsumption`, relate to the energy consumption of the entire executor (during the lifespan of the task) and not the task itself.
  - TaskState information is not accurate. Data analysis on this object can produce inaccurate results.

#### Interaction between the SparkListenerInterface and the Spark Plugin API
- The SparkListenerInterface and the Spark Plugin API are two separate components. Using certain lifecycle callbacks such as `onTaskEnd` and `onTaskSucceeded` can cause issues if they are used whilst depending on one another.
  - An example of this is trying to aggregate task-level metrics on the driver with `onTaskEnd`, whilst sending them from the executor to the driver using `onTaskSucceeded`
- The SparkListenerInterface is not guaranteed to be called in the same order as the Spark Plugin API. This is because the SparkListenerInterface is called asynchronously, whereas the Spark Plugin API is called synchronously.
  - This can cause issues when trying to aggregate task-level metrics on the driver. For example, if the SparkListenerInterface is called before the Spark Plugin API, then the driver will not have the task-level metrics to aggregate.
  - This can also cause issues when trying to send task-level metrics from the executor to the driver. For example, if the Spark Plugin API is called before the SparkListenerInterface, then the executor will not have the task-level metrics to send.
- Certain lifecycle callbacks in the SparkListenerInterface do **NOT** suppress exceptions, whilst the Spark Plugin API does.

## Metric Calculation Clarification
For some metrics, it is not immediately clear how they are calculated. This section aims to clarify this.


### Resource

### ResourceState
#### availableDiskIoBandwidth
- To calculate the available Disk I/O bandwidth, we rely on some metrics provided by `iostat -d`. We consider `kB_read/s` and `kb_wrtb/s` across all block partitions. We convert it to Gbps and then sum it in the following way.
```java
if (ping.getIostatDto().isPresent()) {
    final IostatDto iostatDto = ping.getIostatDto().get();
    availableDiskIoBandwith = iostatDto.getKiloByteReadPerSec() / kBpsToGbpsDenom
        + iostatDto.getKiloByteWrtnPerSec() / kBpsToGbpsDenom;
}
```
This snippet can be found [here](src/main/java/com/asml/apa/wta/spark/streams/MetricStreamingEngine.java)

#### averageUtilizationXMinute
- By using the information provided by `cat /proc/loadavg`, we can obtain the average utilization of the CPU over the last X minutes, as mentioned [here](https://access.redhat.com/documentation/en-us/red_hat_enterprise_linux/4/html/reference_guide/s2-proc-loadavg).
- We also consider the number of cores available on the executor, which is provided by the Spark API, this calculation is inspired from the following [source](https://superuser.com/questions/1402079/linux-understanding-load-average-and-cpu).
```java
final double averageUtilization1Minute = ping.getProcDto()
        .flatMap(ProcDto::getLoadAvgOneMinute)
        .map(loadAvg -> loadAvg / numCores)
        .orElse(-1.0);
```

This snippet can be found [here](src/main/java/com/asml/apa/wta/spark/streams/MetricStreamingEngine.java)

## Benchmarking
[The benchmarking module](../../submodules/benchmarking/README.md) is used to benchmark the performance of the plugin. Any changes to the plugin should be benchmarked to ensure no significant performance degradation.

It is important to note that the benchmarking module is not part of the plugin itself but a separate tool.<|MERGE_RESOLUTION|>--- conflicted
+++ resolved
@@ -80,13 +80,8 @@
 - Copy the resulting jar file from `adapter/spark/target`.
 - Execute the following command in the directory where the jar file is located:
 
-<<<<<<< HEAD
-```bash
+```shell
 spark-submit --class <main class path to spark application> --master local
-=======
-```shell
-spark-submit --class <main class path to spark application> --master local[1]
->>>>>>> f86dc55a
 --conf spark.plugins=com.asml.apa.wta.spark.WtaPlugin
 --conf "spark.driver.extraJavaOptions=-DconfigFile=<config.json_location>"
 --jars <plugin_jar_location> <Spark_jar_location>
