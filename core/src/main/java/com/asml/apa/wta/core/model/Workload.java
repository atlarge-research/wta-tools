--- conflicted
+++ resolved
@@ -165,17 +165,9 @@
   private final String workloadDescription;
 
   /**
-<<<<<<< HEAD
-   * This method shouldn't be called as it will be output into json file that doesn't require conversion to Record.
-   *
-   * @param checker checker a boolean array corresonding to what fields one should skip
-   * @param schema schema The Avro schema
-   * @throws RuntimeException exception since this shouldn't be called
-   * @author Tianchen Qu
-=======
    * This method should never be called as we do not need to output workloads in Parquet.
    *
-   * @param schema schema
+   * @param schema schema The parquet schema
    * @throws RuntimeException always
    * @author Atour Mousavi Gourabi
    * @since 1.0.0
@@ -190,7 +182,6 @@
    *
    * @throws RuntimeException always
    * @author Atour Mousavi Gourabi
->>>>>>> 31700ea0
    * @since 1.0.0
    */
   @Override
