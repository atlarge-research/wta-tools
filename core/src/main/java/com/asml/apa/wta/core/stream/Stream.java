package com.asml.apa.wta.core.stream;

import com.asml.apa.wta.core.exception.FailedToDeserializeStreamException;
import com.asml.apa.wta.core.exception.FailedToSerializeStreamException;
import java.io.BufferedInputStream;
import java.io.BufferedOutputStream;
import java.io.File;
import java.io.FileInputStream;
import java.io.FileOutputStream;
import java.io.IOException;
import java.io.ObjectInputStream;
import java.io.ObjectOutputStream;
import java.io.Serializable;
import java.nio.file.Files;
import java.nio.file.Path;
import java.time.Instant;
import java.util.ArrayList;
import java.util.Collection;
import java.util.List;
import java.util.NoSuchElementException;
import java.util.Optional;
import java.util.Queue;
import java.util.UUID;
import java.util.concurrent.ConcurrentLinkedDeque;
import java.util.function.BiFunction;
import java.util.function.BinaryOperator;
import java.util.function.Consumer;
import java.util.function.Function;
import java.util.function.IntFunction;
import java.util.function.Predicate;
import lombok.Getter;
import lombok.NonNull;
import lombok.Setter;
import lombok.extern.slf4j.Slf4j;

/**
 * Message stream, used for processing incoming metrics.
 *
 * @param <V>     metrics class to hold, to extend {@link java.io.Serializable}.
 * @author Atour Mousavi Gourabi
 * @since 1.0.0
 */
@Slf4j
public class Stream<V extends Serializable> implements Cloneable {

  private class FilteredStream extends Stream<V> {

    private final Predicate<V> predicate;
    private boolean applied;

    private FilteredStream(Predicate<V> filter) {
      super(
          diskLocations,
          additionsSinceLastWriteToDisk,
          serializationTrigger,
          deserializationStart,
          deserializationEnd,
          head,
          tail);
      applied = false;
      predicate = filter;
    }

    @Override
    public synchronized Stream<V> filter(@NonNull Predicate<V> filter) {
      if (applied) {
        return new FilteredStream(filter);
      }
      return new FilteredStream(predicate.and(filter));
    }

    @Override
    public synchronized V head() {
      V elem = super.head();
      while (!predicate.test(elem)) {
        elem = super.head();
      }
      return elem;
    }

    @Override
    public synchronized Optional<V> findFirst() {
      super.forceFilter(predicate);
      return super.findFirst();
    }

    @Override
    public synchronized V peek() {
      V elem = super.peek();
      while (!predicate.test(elem)) {
        super.head();
        elem = super.peek();
      }
      return elem;
    }

    @Override
    public synchronized long count() {
      return super.countFilter(predicate);
    }

    @Override
    public synchronized long countFilter(@NonNull Predicate<V> filter) {
      return super.countFilter(predicate.and(filter));
    }

    @Override
    public synchronized <R extends Serializable> Stream<R> map(@NonNull Function<V, R> mapper) {
      if (!applied) {
        super.forceFilter(predicate);
        applied = true;
      }
      return super.map(mapper);
    }

    @Override
    public synchronized void forEach(Consumer<? super V> consumer) {
      if (!applied) {
        super.forceFilter(predicate);
        applied = true;
      }
      super.forEach(consumer);
    }

    @Override
    public synchronized boolean isEmpty() {
      if (!applied) {
        super.forceFilter(predicate);
        applied = true;
      }
      return super.isEmpty();
    }

    @Override
    public synchronized void addToStream(V elem) {
      if (!applied) {
        super.forceFilter(predicate);
        applied = true;
      }
      super.addToStream(elem);
    }

    @Override
    public synchronized Optional<V> reduce(@NonNull BinaryOperator<V> accumulator) {
      if (!applied) {
        super.forceFilter(predicate);
        applied = true;
      }
      return super.reduce(accumulator);
    }

    @Override
    public synchronized List<V> toList() {
      if (!applied) {
        super.forceFilter(predicate);
        applied = true;
      }
      return super.toList();
    }

    @Override
    public synchronized <R> R foldLeft(R init, @NonNull BiFunction<R, V, R> op) {
      if (!applied) {
        super.forceFilter(predicate);
        applied = true;
      }
      return super.foldLeft(init, op);
    }
  }

  /**
   * Internal node of the {@link Stream}.
   *
   * @author Atour Mousavi Gourabi
   * @since 1.0.0
   */
  @Getter
  private static class StreamNode<V> implements Serializable {

    private static final long serialVersionUID = -1846183914651125999L;

    private final V content;

    @Setter
    private transient StreamNode<V> next;

    /**
     * Constructs a node.
     *
     * @param content     content of this {@link StreamNode}.
     */
    StreamNode(V content) {
      this.content = content;
    }
  }

  private static final String TEMP_SERIALIZATION_DIRECTORY = "tmp/wta/streams/serialization/";

  private UUID id;

  private Queue<String> diskLocations;

  private int additionsSinceLastWriteToDisk;
<<<<<<< HEAD

  private final int serializationTrigger;
=======
  private int serializationTrigger;
>>>>>>> be467a1a

  private StreamNode<V> deserializationStart;

  private StreamNode<V> deserializationEnd;

  private StreamNode<V> head;

  private StreamNode<V> tail;

  private Stream(
      Queue<String> diskQueue,
      int additionsSinceLastWrite,
      int trigger,
      StreamNode<V> start,
      StreamNode<V> end,
      StreamNode<V> headNode,
      StreamNode<V> tailNode) {
    id = UUID.randomUUID();
    diskLocations = diskQueue;
    additionsSinceLastWriteToDisk = additionsSinceLastWrite;
    serializationTrigger = trigger;
    deserializationStart = start;
    deserializationEnd = end;
    head = headNode;
    tail = tailNode;
  }

  /**
   * Constructs a stream with one element.
   *
   * @param content               element to hold in the {@link Stream}.
   * @param serializationTrigger  amount of additions to the {@link Stream} after which serialization is triggered.
   */
  public Stream(V content, int serializationTrigger) {
    new File(Stream.TEMP_SERIALIZATION_DIRECTORY).mkdirs();
    head = new StreamNode<>(content);
    tail = head;
    diskLocations = new ConcurrentLinkedDeque<>();
    deserializationStart = head;
    deserializationEnd = head;
    id = UUID.randomUUID();
    additionsSinceLastWriteToDisk = 0;
    this.serializationTrigger = serializationTrigger;
  }

  /**
   * Constructs a stream with one element.
   *
   * @param content     element to hold in the {@link Stream}.
   */
  public Stream(V content) {
    this(content, 1800);
  }

  /**
   * Constructs an empty stream.
   */
  public Stream() {
    new File(Stream.TEMP_SERIALIZATION_DIRECTORY).mkdirs();
    deserializationStart = null;
    deserializationEnd = null;
    head = null;
    tail = null;
    diskLocations = new ConcurrentLinkedDeque<>();
    id = UUID.randomUUID();
    additionsSinceLastWriteToDisk = 0;
    serializationTrigger = 1800;
  }

  /**
   * Constructs a {@link Stream} out of a {@link Collection}.
   *
   * @param content     {@link Collection} to construct the {@link Stream} from.
   */
  public Stream(@NonNull Collection<V> content) {
    this();
    for (V elem : content) {
      addToStream(elem);
    }
  }

  private void forceFilter(Predicate<V> predicate) {
    log.trace("Consuming and applying filter on Stream {}.", id);
    StreamNode<V> next = head;
    Stream<V> ret = new Stream<>();
    while (next != null) {
      if (next.getNext() == null) {
        deserializationStart = next;
        deserializationEnd = null;
      }
      if (next == deserializationStart && !diskLocations.isEmpty()) {
        head = next;
        deserializeInternals(diskLocations.poll());
      }
      if (predicate.test(next.getContent())) {
        ret.addToStream(next.getContent());
      }
      next = next.getNext();
    }
    head = ret.head;
    tail = ret.tail;
    deserializationStart = ret.deserializationStart;
    deserializationEnd = ret.deserializationEnd;
    diskLocations = ret.diskLocations;
    additionsSinceLastWriteToDisk = ret.additionsSinceLastWriteToDisk;
    serializationTrigger = ret.serializationTrigger;
  }

  /**
   * Serializes the internals of the stream.
   */
  private synchronized void serializeInternals() {
    log.trace("Serializing stream {}.", id);
    StreamNode<V> current;
    current = deserializationEnd;
    String filePath = Stream.TEMP_SERIALIZATION_DIRECTORY + id + "-" + System.currentTimeMillis() + "-"
        + Instant.now().getNano() + ".ser";
    List<StreamNode<V>> toSerialize = new ArrayList<>();
    while (current != tail && current != null) {
      toSerialize.add(current);
      current = current.getNext();
    }
    try (ObjectOutputStream objectOutputStream =
        new ObjectOutputStream(new BufferedOutputStream(new FileOutputStream(filePath)))) {
      objectOutputStream.writeObject(toSerialize);
    } catch (IOException e) {
      log.error("Failed to serialize stream internals to {}.", filePath);
      return;
    }
    deserializationStart.setNext(current);
    deserializationEnd = current;
    diskLocations.add(filePath);
    additionsSinceLastWriteToDisk = 0;
  }

  /**
   * Deserializes the internals of the stream on demand.
   *
   * @param filePath                              chunk of internals to deserialize, to not be {@code null}.
   * @throws FailedToDeserializeStreamException   if an exception occurred when deserializing this batch of the stream.
   */
  private synchronized void deserializeInternals(String filePath) {
    log.trace("Deserializing stream internals from {}.", filePath);
    try (ObjectInputStream objectInputStream =
        new ObjectInputStream(new BufferedInputStream(new FileInputStream(filePath)))) {
      List<StreamNode<V>> nodes = (ArrayList<StreamNode<V>>) objectInputStream.readObject();
      head = deserializationStart;
      StreamNode<V> previous = null;
      for (StreamNode<V> node : nodes) {
        if (previous != null) {
          previous.setNext(node);
        } else {
          deserializationStart.setNext(node);
        }
        previous = node;
      }
      if (previous != null) {
        deserializationStart = previous;
        deserializationStart.setNext(deserializationEnd);
      }
    } catch (IOException | ClassNotFoundException | ClassCastException e) {
      log.error("Failed to deserialize stream internals from {}.", filePath);
      throw new FailedToDeserializeStreamException();
    }
  }

  /**
   * Clones the {@link Stream}. Creates a shallow copy, so it points to the same elements.
   *
   * @return    shallow copy of the current {@link Stream}.
   */
  public synchronized Stream<V> copy() {
    try {
      Stream<V> clone = (Stream<V>) super.clone();
      clone.id = UUID.randomUUID();
      clone.diskLocations = new ConcurrentLinkedDeque<>(diskLocations);
      return clone;
    } catch (CloneNotSupportedException e) {
      log.error("Could not clone Stream because {}.", e.getMessage());
      throw new FailedToSerializeStreamException();
    }
  }

  /**
   * Checks whether the stream is empty.
   *
   * @return    {@code true} when this {@link Stream} is empty, {@code false} when it is not.
   */
  public boolean isEmpty() {
    log.trace("Checking whether Stream {} is empty.", id);
    return head == null;
  }

  /**
   * Gets an {@link Optional} containing the head of the {@link Stream} if present.
   * If not, it returns an empty {@link Optional}. Consumes the element it returns.
   *
   * @return    head of the {@link Stream} wrapped in an {@link Optional} if present.
   */
  public synchronized Optional<V> findFirst() {
    if (head == null) {
      return Optional.empty();
    }
    return Optional.of(head());
  }

  /**
   * Retrieves the head of the stream, which is then removed.
   *
   * @return    head of the {@link Stream}.
   * @throws FailedToDeserializeStreamException
   *            when some error occurred during routine deserialization of parts of the {@link Stream}.
   * @throws NoSuchElementException
   *            when head is called on an empty {@link Stream}.
   */
  public synchronized V head() {
    log.trace("Head of stream {} was requested.", id);
    if (head == null) {
      tail = null;
      deserializationStart = null;
      deserializationEnd = null;
      log.error("`Stream#head()` was called on an empty stream.");
      throw new NoSuchElementException();
    }
    additionsSinceLastWriteToDisk--;
    if (head == deserializationStart) {
      if (diskLocations.isEmpty()) {
        deserializationStart = head.getNext();
      } else {
        deserializeInternals(diskLocations.poll());
      }
    }
    V ret = head.getContent();
    head = head.getNext();
    if (head == null) {
      deserializationStart = null;
      deserializationEnd = null;
      tail = null;
    }
    return ret;
  }

  /**
   * Drops the specified amount of elements from the head of the {@link Stream}.
   * If the specified amount of elements is larger than the size of the {@link Stream},
   * the {@link Stream} will be fully emptied. Consumes the {@link Stream}.
   *
   * @param amount    amount of elements to drop from the {@link Stream}.
   * @return          {@link Stream} after the elements were dropped.
   */
  public synchronized Stream<V> drop(long amount) {
    for (int i = 0; i < amount; i++) {
      if (head == null) {
        tail = null;
        deserializationStart = null;
        deserializationEnd = null;
        log.error("Stream#drop called for {} elements, but only able to drop {}.", amount, i);
        break;
      }
      additionsSinceLastWriteToDisk--;
      if (head == deserializationStart) {
        if (diskLocations.isEmpty()) {
          deserializationStart = head.getNext();
        } else {
          deserializeInternals(diskLocations.poll());
        }
      }
      head = head.getNext();
    }
    return this;
  }

  /**
   * Peeks at the head of the stream.
   *
   * @return      head of the {@link Stream}.
   * @throws NoSuchElementException
   *              when peek is called on an empty {@link Stream}.
   */
  public synchronized V peek() {
    log.trace("Peeked at head of stream {}", this.id);
    if (head == null) {
      tail = null;
      deserializationStart = null;
      deserializationEnd = null;
      log.error("`Stream#peek()` was called on an empty stream.");
      throw new NoSuchElementException();
    }
    return head.getContent();
  }

  /**
   * Adds content to the stream.
   *
   * @param content     content to add to this {@link Stream}.
   */
  public synchronized void addToStream(V content) {
    if (head == null) {
      head = new StreamNode<>(content);
      tail = head;
      deserializationStart = head;
      deserializationEnd = head;
    } else if (head == tail) {
      tail = new StreamNode<>(content);
      deserializationEnd = tail;
      head.setNext(tail);
    } else {
      tail.setNext(new StreamNode<>(content));
      tail = tail.getNext();
    }
    additionsSinceLastWriteToDisk++;
    if (additionsSinceLastWriteToDisk > serializationTrigger) {
      log.trace(
          "Serializing stream internals after {} additions since last write to disk.",
          additionsSinceLastWriteToDisk);
      serializeInternals();
    }
    log.trace("Added content to stream {}", id);
  }

  /**
   * Returns a stream that maps all elements in this stream using the given function. Consumes the
   * stream.
   *
   * @param op      operation to perform over the {@link Stream}.
   * @param <R>     generic return type of the mapping operation.
   * @return        mapped stream.
   * @throws FailedToDeserializeStreamException
   *                when some error occurred during routine deserialization of parts of the {@link Stream}.
   */
  public synchronized <R extends Serializable> Stream<R> map(@NonNull Function<V, R> op) {
    log.trace("Consuming and applying map on stream {}", this.id);
    StreamNode<V> next = head;
    Stream<R> ret = new Stream<>();
    while (next != null) {
      if (next.getNext() == null) {
        deserializationStart = next;
        deserializationEnd = null;
      }
      if (next == deserializationStart && !diskLocations.isEmpty()) {
        head = next;
        deserializeInternals(diskLocations.poll());
      }
      ret.addToStream(op.apply(next.getContent()));
      next = next.getNext();
    }
    head = null;
    tail = null;
    deserializationStart = null;
    deserializationEnd = null;
    return ret;
  }

  /**
   * Returns a stream that filters all elements in this stream using the given predicate. Consumes
   * the stream.
   *
   * @param predicate     predicate used for filtering, elements that return false get filtered out.
   * @return              filtered {@link Stream}.
   * @throws FailedToDeserializeStreamException
   *                      when some error occurred during routine deserialization of parts of the {@link Stream}.
   */
  public synchronized Stream<V> filter(@NonNull Predicate<V> predicate) {
    Stream<V> ret = new FilteredStream(predicate);
    head = null;
    tail = null;
    deserializationStart = null;
    deserializationEnd = null;
    return ret;
  }

  /**
   * Counts the elements that satisfy the given {@link Predicate}.
   *
   * @param predicate the {@link Predicate} for which to run the count
   * @return the amount of elements that satisfy the {@link Predicate}
   * @author Atour Mousavi Gourabi
   * @since 1.0.0
   */
  public synchronized long countFilter(@NonNull Predicate<V> predicate) {
    log.trace("Consuming and applying filtered count on Stream {}.", id);
    StreamNode<V> next = head;
    long ret = 0;
    while (next != null) {
      if (next.getNext() == null) {
        deserializationStart = next;
        deserializationEnd = null;
      }
      if (next == deserializationStart && !diskLocations.isEmpty()) {
        head = next;
        deserializeInternals(diskLocations.poll());
      }
      if (predicate.test(next.getContent())) {
        ret++;
      }
      next = next.getNext();
    }
    head = null;
    tail = null;
    deserializationStart = null;
    deserializationEnd = null;
    return ret;
  }

  /**
   * Returns a stream that aggregates all elements in this stream using the given function and initial value
   * using a left fold. Consumes the stream.
   *
   * @param init      initial value.
   * @param op        fold operation to perform over the {@link Stream}.
   * @param <R>       generic return type of the fold operation.
   * @return          resulting accumulator.
   * @throws FailedToDeserializeStreamException
   *                  when some error occurred during routine deserialization of parts of the {@link Stream}.
   */
  public synchronized <R> R foldLeft(R init, @NonNull BiFunction<R, V, R> op) {
    log.trace("Consuming and applying left fold on stream {}", this.id);
    R acc = init;
    StreamNode<V> next = head;
    while (next != null) {
      if (next.getNext() == null) {
        deserializationStart = next;
        deserializationEnd = null;
      }
      if (next == deserializationStart && !diskLocations.isEmpty()) {
        head = next;
        deserializeInternals(diskLocations.poll());
      }
      acc = op.apply(acc, next.getContent());
      next = next.getNext();
    }
    head = null;
    tail = null;
    deserializationStart = null;
    deserializationEnd = null;
    return acc;
  }

  /**
   * Reduces the {@link Stream} with the given accumulator. Consumes the stream.
   *
   * @param accumulator     {@link BinaryOperator} to reduce the stream over.
   * @return                result of the reduction, an empty {@link Optional} if the {@link Stream} was empty.
   */
  public synchronized Optional<V> reduce(@NonNull BinaryOperator<V> accumulator) {
    if (head == null) {
      return Optional.empty();
    }
    additionsSinceLastWriteToDisk--;
    if (head == deserializationStart) {
      if (diskLocations.isEmpty()) {
        deserializationStart = head.getNext();
      } else {
        deserializeInternals(diskLocations.poll());
      }
    }
    V ret = head.getContent();
    head = head.getNext();
    if (head == null) {
      tail = null;
      deserializationStart = null;
      deserializationEnd = null;
    }
    return Optional.of(foldLeft(ret, accumulator));
  }

  /**
   * Converts the {@link Stream} to a {@link List}, and consumes the {@link Stream}.
   *
   * @return          {@link List} with the {@link Stream}s elements
   */
  public synchronized List<V> toList() {
    log.trace("Consuming stream {} to list", this.id);
    StreamNode<V> next = head;
    List<V> ret = new ArrayList<>();
    while (next != null) {
      if (next.getNext() == null) {
        deserializationStart = next;
        deserializationEnd = null;
      }
      if (next == deserializationStart && !diskLocations.isEmpty()) {
        head = next;
        deserializeInternals(diskLocations.poll());
      }
      ret.add(next.getContent());
      next = next.getNext();
    }
    head = null;
    tail = null;
    deserializationStart = null;
    deserializationEnd = null;
    return ret;
  }

  /**
   * Performs the action for each element in the {@link Stream}. Consumes the {@link Stream}.
   *
   * @param action      action to perform for all elements of the {@link Stream}.
   */
  public synchronized void forEach(Consumer<? super V> action) {
    StreamNode<V> next = head;
    while (next != null) {
      if (next.getNext() == null) {
        deserializationStart = next;
        deserializationEnd = null;
      }
      if (next == deserializationStart && !diskLocations.isEmpty()) {
        head = next;
        deserializeInternals(diskLocations.poll());
      }
      action.accept(next.getContent());
      next = next.getNext();
    }
    head = null;
    tail = null;
    deserializationStart = null;
    deserializationEnd = null;
  }

  /**
   * Counts the number of elements in the {@link Stream}. Consumes the {@link Stream}.
   *
   * @return      size of the {@link Stream}.
   */
  public synchronized long count() {
    StreamNode<V> next = head;
    long count = 0;
    while (next != null) {
      if (next.getNext() == null) {
        deserializationStart = next;
        deserializationEnd = null;
      }
      if (next == deserializationStart && !diskLocations.isEmpty()) {
        head = next;
        deserializeInternals(diskLocations.poll());
      }
      ++count;
      next = next.getNext();
    }
    head = null;
    tail = null;
    deserializationStart = null;
    deserializationEnd = null;
    return count;
  }

  /**
   * Converts the {@link Stream} to an array, and consumes the {@link Stream}.
   *
   * @param generator   generator of the array.
   * @return            array with the {@link Stream}s elements.
   */
  public synchronized V[] toArray(IntFunction<V[]> generator) {
    return toList().toArray(generator);
  }

  /**
   * Deletes all the generated stream files.
   */
  public static synchronized void deleteAllSerializedFiles() {
    try {
      Files.walk(Path.of(Stream.TEMP_SERIALIZATION_DIRECTORY))
          .sorted(java.util.Comparator.reverseOrder())
          .map(Path::toFile)
          .forEach(File::delete);
    } catch (IOException e) {
      log.error("Something went wrong while trying to delete the temporarily serialized files");
    }
  }
}<|MERGE_RESOLUTION|>--- conflicted
+++ resolved
@@ -36,7 +36,7 @@
 /**
  * Message stream, used for processing incoming metrics.
  *
- * @param <V>     metrics class to hold, to extend {@link java.io.Serializable}.
+ * @param <V> the metrics class to hold, to extend {@link java.io.Serializable}
  * @author Atour Mousavi Gourabi
  * @since 1.0.0
  */
@@ -169,7 +169,7 @@
   }
 
   /**
-   * Internal node of the {@link Stream}.
+   * Internal node of the {@link com.asml.apa.wta.core.stream.Stream}.
    *
    * @author Atour Mousavi Gourabi
    * @since 1.0.0
@@ -187,7 +187,7 @@
     /**
      * Constructs a node.
      *
-     * @param content     content of this {@link StreamNode}.
+     * @param content the content of this {@link com.asml.apa.wta.core.stream.Stream.StreamNode}
      */
     StreamNode(V content) {
       this.content = content;
@@ -199,21 +199,13 @@
   private UUID id;
 
   private Queue<String> diskLocations;
-
   private int additionsSinceLastWriteToDisk;
-<<<<<<< HEAD
-
-  private final int serializationTrigger;
-=======
   private int serializationTrigger;
->>>>>>> be467a1a
 
   private StreamNode<V> deserializationStart;
-
   private StreamNode<V> deserializationEnd;
 
   private StreamNode<V> head;
-
   private StreamNode<V> tail;
 
   private Stream(
@@ -237,8 +229,9 @@
   /**
    * Constructs a stream with one element.
    *
-   * @param content               element to hold in the {@link Stream}.
-   * @param serializationTrigger  amount of additions to the {@link Stream} after which serialization is triggered.
+   * @param content the element to hold in the {@link com.asml.apa.wta.core.stream.Stream}
+   * @param serializationTrigger the amount of additions to the {@link com.asml.apa.wta.core.stream.Stream} after
+   *                             which serialization is triggered.
    */
   public Stream(V content, int serializationTrigger) {
     new File(Stream.TEMP_SERIALIZATION_DIRECTORY).mkdirs();
@@ -255,7 +248,7 @@
   /**
    * Constructs a stream with one element.
    *
-   * @param content     element to hold in the {@link Stream}.
+   * @param content the element to hold in the {@link com.asml.apa.wta.core.stream.Stream}
    */
   public Stream(V content) {
     this(content, 1800);
@@ -279,7 +272,7 @@
   /**
    * Constructs a {@link Stream} out of a {@link Collection}.
    *
-   * @param content     {@link Collection} to construct the {@link Stream} from.
+   * @param content the {@link Collection} to construct the {@link Stream} from
    */
   public Stream(@NonNull Collection<V> content) {
     this();
@@ -345,8 +338,8 @@
   /**
    * Deserializes the internals of the stream on demand.
    *
-   * @param filePath                              chunk of internals to deserialize, to not be {@code null}.
-   * @throws FailedToDeserializeStreamException   if an exception occurred when deserializing this batch of the stream.
+   * @param filePath the chunk of internals to deserialize, to not be {@code null}
+   * @throws FailedToDeserializeStreamException if an exception occurred when deserializing this batch of the stream
    */
   private synchronized void deserializeInternals(String filePath) {
     log.trace("Deserializing stream internals from {}.", filePath);
@@ -376,7 +369,7 @@
   /**
    * Clones the {@link Stream}. Creates a shallow copy, so it points to the same elements.
    *
-   * @return    shallow copy of the current {@link Stream}.
+   * @return a shallow copy of the current {@link Stream}
    */
   public synchronized Stream<V> copy() {
     try {
@@ -393,7 +386,7 @@
   /**
    * Checks whether the stream is empty.
    *
-   * @return    {@code true} when this {@link Stream} is empty, {@code false} when it is not.
+   * @return {@code true} when this {@link com.asml.apa.wta.core.stream.Stream} is empty, {@code false} when it is not
    */
   public boolean isEmpty() {
     log.trace("Checking whether Stream {} is empty.", id);
@@ -404,7 +397,7 @@
    * Gets an {@link Optional} containing the head of the {@link Stream} if present.
    * If not, it returns an empty {@link Optional}. Consumes the element it returns.
    *
-   * @return    head of the {@link Stream} wrapped in an {@link Optional} if present.
+   * @return the head of the {@link Stream} wrapped in an {@link Optional} if present
    */
   public synchronized Optional<V> findFirst() {
     if (head == null) {
@@ -416,11 +409,10 @@
   /**
    * Retrieves the head of the stream, which is then removed.
    *
-   * @return    head of the {@link Stream}.
-   * @throws FailedToDeserializeStreamException
-   *            when some error occurred during routine deserialization of parts of the {@link Stream}.
-   * @throws NoSuchElementException
-   *            when head is called on an empty {@link Stream}.
+   * @return the head of the {@link com.asml.apa.wta.core.stream.Stream}
+   * @throws FailedToDeserializeStreamException when some error occurred during routine deserialization of parts of
+   *                                            the {@link com.asml.apa.wta.core.stream.Stream}
+   * @throws NoSuchElementException when head is called on an empty {@link com.asml.apa.wta.core.stream.Stream}
    */
   public synchronized V head() {
     log.trace("Head of stream {} was requested.", id);
@@ -482,9 +474,8 @@
   /**
    * Peeks at the head of the stream.
    *
-   * @return      head of the {@link Stream}.
-   * @throws NoSuchElementException
-   *              when peek is called on an empty {@link Stream}.
+   * @return the head of the {@link com.asml.apa.wta.core.stream.Stream}
+   * @throws NoSuchElementException when peek is called on an empty {@link com.asml.apa.wta.core.stream.Stream}
    */
   public synchronized V peek() {
     log.trace("Peeked at head of stream {}", this.id);
@@ -501,7 +492,7 @@
   /**
    * Adds content to the stream.
    *
-   * @param content     content to add to this {@link Stream}.
+   * @param content the content to add to this {@link com.asml.apa.wta.core.stream.Stream}
    */
   public synchronized void addToStream(V content) {
     if (head == null) {
@@ -531,11 +522,10 @@
    * Returns a stream that maps all elements in this stream using the given function. Consumes the
    * stream.
    *
-   * @param op      operation to perform over the {@link Stream}.
-   * @param <R>     generic return type of the mapping operation.
-   * @return        mapped stream.
-   * @throws FailedToDeserializeStreamException
-   *                when some error occurred during routine deserialization of parts of the {@link Stream}.
+   * @param op the operation to perform over the {@link com.asml.apa.wta.core.stream.Stream}
+   * @param <R> generic return type of the mapping operation
+   * @return the mapped stream
+   * @throws FailedToDeserializeStreamException when some error occurred during routine deserialization of parts
    */
   public synchronized <R extends Serializable> Stream<R> map(@NonNull Function<V, R> op) {
     log.trace("Consuming and applying map on stream {}", this.id);
@@ -564,10 +554,9 @@
    * Returns a stream that filters all elements in this stream using the given predicate. Consumes
    * the stream.
    *
-   * @param predicate     predicate used for filtering, elements that return false get filtered out.
-   * @return              filtered {@link Stream}.
-   * @throws FailedToDeserializeStreamException
-   *                      when some error occurred during routine deserialization of parts of the {@link Stream}.
+   * @param predicate the predicate used for filtering, elements that return false get filtered out
+   * @return the filtered {@link com.asml.apa.wta.core.stream.Stream}
+   * @throws FailedToDeserializeStreamException when some error occurred during routine deserialization of parts
    */
   public synchronized Stream<V> filter(@NonNull Predicate<V> predicate) {
     Stream<V> ret = new FilteredStream(predicate);
@@ -583,8 +572,6 @@
    *
    * @param predicate the {@link Predicate} for which to run the count
    * @return the amount of elements that satisfy the {@link Predicate}
-   * @author Atour Mousavi Gourabi
-   * @since 1.0.0
    */
   public synchronized long countFilter(@NonNull Predicate<V> predicate) {
     log.trace("Consuming and applying filtered count on Stream {}.", id);
