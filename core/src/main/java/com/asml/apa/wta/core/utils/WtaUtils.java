package com.asml.apa.wta.core.utils;

import com.asml.apa.wta.core.config.RuntimeConfig;
import com.asml.apa.wta.core.model.enums.Domain;
import com.fasterxml.jackson.core.type.TypeReference;
import com.fasterxml.jackson.databind.JsonNode;
import com.fasterxml.jackson.databind.ObjectMapper;
import java.io.FileInputStream;
import java.util.HashMap;
import java.util.Map;

/**
 * Utility class for WTA.
 *
 * @author Henry Page
 * @author Lohithsai Yadala Chanchu
 * @author Atour Mousavi Gourabi
 * @since 1.0.0
 */
public class WtaUtils {

  private static final String CONFIG_DIR = "config.json";

  /**
   * Utility classes should not have a public or default constructor.
   */
  private WtaUtils() {
    throw new IllegalStateException();
  }

  /**
   * Reads the config file and creates the associated config object.
   *
   * @param configDir The directory where the config is located.
   * @return The associated config object
   */
  public static RuntimeConfig readConfig(String configDir) {
    var configBuilder = RuntimeConfig.builder();

    try (FileInputStream fis = new FileInputStream(configDir)) {
      ObjectMapper mapper = new ObjectMapper();

      JsonNode rootNode = mapper.readTree(fis);

      JsonNode workloadNode = rootNode.get("workloadSettings");
      JsonNode resourceNode = rootNode.get("resourceSettings");
      JsonNode logNode = rootNode.get("logSettings");

      String author = workloadNode.get("author").asText();

      Domain domain = Domain.extractAsEnum(workloadNode.get("domain").asText());

      String description = workloadNode.has("description")
          ? workloadNode.get("description").asText()
          : "";
      Map<String, String> events = resourceNode.has("events")
          ? mapper.convertValue(resourceNode.get("events"), new TypeReference<>() {})
          : new HashMap<>();

      String logLevel = logNode.has("logLevel") ? logNode.get("logLevel").asText() : "ERROR";

      configBuilder = configBuilder
          .authors(author)
          .domain(domain)
          .description(description)
          .events(events)
<<<<<<< HEAD
          .logLevel(logLevel)
          .doConsoleLog(doConsoleLog)
          .doFileLog(doFileLog);
    } catch (EnumConstantNotPresentException e) {
      throw new IllegalArgumentException(e.constantName()
          + " is not a valid domain. It must be one of BIOMEDICAL, ENGINEERING, INDUSTRIAL, SCIENTIFIC.");
=======
          .logLevel(logLevel);
>>>>>>> 7ccee209
    } catch (Exception e) {
      throw new IllegalArgumentException(
          "The config file has missing/invalid fields or no config file was found");
    }
    return configBuilder.build();
  }

  /**
   * Reads the config file at the specified directory.
   *
   * @return The config file
   */
  public static RuntimeConfig readConfig() {
    return readConfig(CONFIG_DIR);
  }
}<|MERGE_RESOLUTION|>--- conflicted
+++ resolved
@@ -46,7 +46,7 @@
       JsonNode resourceNode = rootNode.get("resourceSettings");
       JsonNode logNode = rootNode.get("logSettings");
 
-      String author = workloadNode.get("author").asText();
+      String[] authors = workloadNode.get("author").asText().split("\\s*,\\s*");
 
       Domain domain = Domain.extractAsEnum(workloadNode.get("domain").asText());
 
@@ -60,20 +60,14 @@
       String logLevel = logNode.has("logLevel") ? logNode.get("logLevel").asText() : "ERROR";
 
       configBuilder = configBuilder
-          .authors(author)
+          .authors(authors)
           .domain(domain)
           .description(description)
           .events(events)
-<<<<<<< HEAD
-          .logLevel(logLevel)
-          .doConsoleLog(doConsoleLog)
-          .doFileLog(doFileLog);
+          .logLevel(logLevel);
     } catch (EnumConstantNotPresentException e) {
       throw new IllegalArgumentException(e.constantName()
-          + " is not a valid domain. It must be one of BIOMEDICAL, ENGINEERING, INDUSTRIAL, SCIENTIFIC.");
-=======
-          .logLevel(logLevel);
->>>>>>> 7ccee209
+          + " is not a valid domain. It must be BIOMEDICAL, ENGINEERING, INDUSTRIAL, or SCIENTIFIC.");
     } catch (Exception e) {
       throw new IllegalArgumentException(
           "The config file has missing/invalid fields or no config file was found");
