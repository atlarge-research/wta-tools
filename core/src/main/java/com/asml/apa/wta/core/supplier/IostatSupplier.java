--- conflicted
+++ resolved
@@ -1,15 +1,11 @@
 package com.asml.apa.wta.core.supplier;
 
 import com.asml.apa.wta.core.dto.IostatDto;
-<<<<<<< HEAD
-import com.asml.apa.wta.core.utils.BashUtils;
-import java.util.Optional;
-=======
 import com.asml.apa.wta.core.utils.ShellUtils;
 import java.util.ArrayList;
 import java.util.Arrays;
 import java.util.List;
->>>>>>> 31700ea0
+import java.util.Optional;
 import java.util.concurrent.CompletableFuture;
 import java.util.concurrent.ExecutionException;
 import java.util.stream.Collectors;
@@ -77,48 +73,29 @@
   @Override
   public CompletableFuture<Optional<IostatDto>> getSnapshot() {
     if (!this.isAvailable) {
-      return CompletableFuture.completedFuture(Optional.empty());
+      return notAvailableResult();
     }
 
     CompletableFuture<String> allMetrics = shellUtils.executeCommand("iostat -d");
 
     return allMetrics.thenApply(result -> {
-<<<<<<< HEAD
       try {
-        String[] metrics = result.trim().split("\\s+");
-
-        return Optional.of(IostatDto.builder()
-            .tps(Double.parseDouble(metrics[1]))
-            .kiloByteReadPerSec(Double.parseDouble(metrics[2]))
-            .kiloByteWrtnPerSec(Double.parseDouble(metrics[3]))
-            .kiloByteDscdPerSec(Double.parseDouble(metrics[4]))
-            .kiloByteRead(Double.parseDouble(metrics[5]))
-            .kiloByteWrtn(Double.parseDouble(metrics[6]))
-            .kiloByteDscd(Double.parseDouble(metrics[7]))
-            .build());
-      } catch (NullPointerException npe) {
-        log.error("Iostat returned a malformed output.");
-      } catch (Exception e) {
-        log.error("Something went wrong while receiving the iostat bash command outputs.");
-=======
-      if (result != null) {
         List<OutputLine> rows = parseIostat(result);
         double[] metrics = aggregateIostat(rows);
 
-        try {
-          return IostatDto.builder()
-              .tps(metrics[0])
-              .kiloByteReadPerSec(metrics[1])
-              .kiloByteWrtnPerSec(metrics[2])
-              .kiloByteDscdPerSec(metrics[3])
-              .kiloByteRead(metrics[4])
-              .kiloByteWrtn(metrics[5])
-              .kiloByteDscd(metrics[6])
-              .build();
-        } catch (Exception e) {
-          log.error("Something went wrong while receiving the iostat shell command outputs.");
-        }
->>>>>>> 31700ea0
+        return Optional.of(IostatDto.builder()
+            .tps(metrics[0])
+            .kiloByteReadPerSec(metrics[1])
+            .kiloByteWrtnPerSec(metrics[2])
+            .kiloByteDscdPerSec(metrics[3])
+            .kiloByteRead(metrics[4])
+            .kiloByteWrtn(metrics[5])
+            .kiloByteDscd(metrics[6])
+            .build());
+      } catch (NullPointerException npe) {
+        log.error("Iostat returned a malformed output: {}", npe.toString());
+      } catch (Exception e) {
+        log.error("Something went wrong while receiving the iostat bash command outputs.");
       }
       return Optional.empty();
     });
