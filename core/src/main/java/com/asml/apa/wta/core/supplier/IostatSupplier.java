--- conflicted
+++ resolved
@@ -1,14 +1,10 @@
 package com.asml.apa.wta.core.supplier;
 
 import com.asml.apa.wta.core.dto.IostatDto;
-<<<<<<< HEAD
-import com.asml.apa.wta.core.utils.BashUtils;
+import com.asml.apa.wta.core.utils.ShellUtils;
 import java.util.ArrayList;
 import java.util.Arrays;
 import java.util.List;
-=======
-import com.asml.apa.wta.core.utils.ShellUtils;
->>>>>>> 921543d9
 import java.util.concurrent.CompletableFuture;
 import java.util.concurrent.ExecutionException;
 import java.util.stream.Collectors;
@@ -79,11 +75,7 @@
       return notAvailableResult();
     }
 
-<<<<<<< HEAD
-    CompletableFuture<String> allMetrics = bashUtils.executeCommand("iostat -d");
-=======
     CompletableFuture<String> allMetrics = shellUtils.executeCommand("iostat -d | awk '$1 == \"sdc\"'");
->>>>>>> 921543d9
 
     return allMetrics.thenApply(result -> {
       if (result != null) {
