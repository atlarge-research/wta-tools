package com.asml.apa.wta.core.utils;

import com.asml.apa.wta.core.model.Resource;
import com.asml.apa.wta.core.model.Task;
import com.asml.apa.wta.core.model.Workflow;
import com.asml.apa.wta.core.model.Workload;
<<<<<<< HEAD
import com.fasterxml.jackson.databind.ObjectMapper;

import java.io.ByteArrayOutputStream;
import java.io.File;
import java.io.FileOutputStream;
import java.io.IOException;
import java.io.OutputStream;
=======
import com.asml.apa.wta.core.model.enums.Domain;
import com.google.gson.FieldNamingPolicy;
import com.google.gson.Gson;
import com.google.gson.GsonBuilder;
import java.io.File;
import java.io.FileWriter;
>>>>>>> d15e52e1
import java.util.ArrayList;
import java.util.Arrays;
import java.util.List;
import lombok.Getter;
import lombok.extern.slf4j.Slf4j;
import org.apache.avro.Schema;
import org.apache.avro.SchemaBuilder;
import org.apache.avro.generic.GenericRecord;

/**
 * Utility class for reading trace objects and writing them to the disk.
 *
 * @since 1.0.0
 * @author Tianchen Qu
 */
@SuppressWarnings({"CyclomaticComplexity", "HiddenField"})
@Getter
@Slf4j
public class ParquetWriterUtils {

  private final String version;

  private final File path;

  private final List<Resource> resources;

  private final List<Task> tasks;

  private final List<Workflow> workflows;

  private Workload workload = null;

  public ParquetWriterUtils(File path, String version) {
    resources = new ArrayList<>();
    tasks = new ArrayList<>();
    workflows = new ArrayList<>();
    this.path = path;
    this.version = version;
  }

  /**
   * Reads the resource object from kafka stream and feed into the writer.
   *
   * @param resource the resource
   * @since 1.0.0
   * @author Tianchen Qu
   */
  public void readResource(Resource resource) {
    resources.add(resource);
  }

  /**
   * Reads the task object from kafka.
   *
   * @param task the task
   * @since 1.0.0
   * @author Tianchen Qu
   */
  public void readTask(Task task) {
    tasks.add(task);
  }

  /**
   * Reads the workflow object from kafka.
   *
   * @param workflow the workflow
   * @since 1.0.0
   * @author Tianchen Qu
   */
  public void readWorkflow(Workflow workflow) {
    workflows.add(workflow);
  }

  /**
   * Reads the workload object from kafka.
   *
   * @param workload the workload
   * @since 1.0.0
   * @author Tianchen Qu
   */
  public void readWorkload(Workload workload) {
    this.workload = workload;
  }

  /**
   * Given the output name, output the trace.
   *
   * @param resourceFileName resource file name
   * @param taskFileName task file name
   * @param workflowFileName workflow file name
   * @param workloadFileName workload file name
   * @since 1.0.0
   * @author Pil Kyu Cho
   * @author Tianchen Qu
   */
  public void writeToFile(
      String resourceFileName, String taskFileName, String workflowFileName, String workloadFileName)
          throws IOException {
    try {
      writeResourceToFile(resourceFileName);
      writeTaskToFile(taskFileName);
      writeWorkflowToFile(workflowFileName);
      writeWorkloadToFile(workloadFileName);
    } catch (Exception e){
      throw new IOException(
              "Failed to write to parquet file, possibly due to invalid output path");
    }
  }

  /**
   * Writer for resource object.
   *
   * @param resourceFileName name of the resource file
   * @throws Exception possible io exception
   * @since 1.0.0
   * @author Tianchen Qu
   */
  private void writeResourceToFile(String resourceFileName) throws Exception {
    Boolean[] checker = checkResourceDomain(resources);
    SchemaBuilder.FieldAssembler<Schema> fieldSchema = SchemaBuilder.record("resource")
        .namespace("com.asml.apa.wta.core.model")
        .fields();
    if (checker[0]) {
      fieldSchema = fieldSchema.name("id").type().longType().noDefault();
    }
    if (checker[1]) {
      fieldSchema =
          fieldSchema.name("type").type().nullable().stringType().stringDefault("test");
    }
    if (checker[2]) {
      fieldSchema = fieldSchema.name("num_resources").type().doubleType().doubleDefault(0.0);
    }
    if (checker[3]) {
      fieldSchema = fieldSchema
          .name("proc_model")
          .type()
          .nullable()
          .stringType()
          .stringDefault("test");
    }
    if (checker[4]) {
      fieldSchema = fieldSchema.name("memory").type().longType().longDefault(0);
    }
    if (checker[5]) {
      fieldSchema = fieldSchema.name("disk_space").type().longType().longDefault(0);
    }
    if (checker[6]) {
      fieldSchema = fieldSchema.name("network").type().longType().longDefault(0);
    }
    if (checker[7]) {
      fieldSchema = fieldSchema.name("os").type().nullable().stringType().stringDefault("test");
    }
    if (checker[8]) {
      fieldSchema =
          fieldSchema.name("details").type().nullable().stringType().stringDefault("test");
    }
    Schema schema = fieldSchema.endRecord();
    AvroUtils resourceWriter =
        new AvroUtils(schema, new File(path, "/resources/" + version + "/" + resourceFileName + ".parquet"));
    List<GenericRecord> resourceList = new ArrayList<>();
    for (Resource resource : resources) {
      resourceList.add(Resource.convertResourceToRecord(resource, checker, schema));
    }
    resourceWriter.writeRecords(resourceList);
    resourceWriter.close();
  }

  /**
   * Writer for the task object.
   *
   * @param taskFileName name of the task file
   * @throws Exception possible io exception
   * @since 1.0.0
   * @author Tianchen Qu
   */
  private void writeTaskToFile(String taskFileName) throws Exception {
    Boolean[] checker = checkTaskDomain(tasks);
    SchemaBuilder.FieldAssembler<Schema> fieldSchema = SchemaBuilder.record("task")
        .namespace("com.asml.apa.wta.core.model")
        .fields();
    if (checker[0]) {
      fieldSchema = fieldSchema.name("id").type().longType().noDefault();
    }
    if (checker[1]) {
      fieldSchema =
          fieldSchema.name("type").type().nullable().stringType().stringDefault("test");
    }
    if (checker[2]) {
      fieldSchema = fieldSchema.name("ts_submit").type().longType().longDefault(0);
    }
    if (checker[3]) {
      fieldSchema = fieldSchema.name("submission_site").type().intType().intDefault(0);
    }
    if (checker[4]) {
      fieldSchema = fieldSchema.name("runtime").type().longType().longDefault(0);
    }
    if (checker[5]) {
      fieldSchema = fieldSchema
          .name("resource_type")
          .type()
          .nullable()
          .stringType()
          .stringDefault("test");
    }
    if (checker[6]) {
      fieldSchema = fieldSchema
          .name("resource_amount_requested")
          .type()
          .doubleType()
          .doubleDefault(0.0);
    }
    if (checker[7]) {
      fieldSchema = fieldSchema
          .name("parents")
          .type()
          .nullable()
          .array()
          .items()
          .longType()
          .arrayDefault(new ArrayList<Long>());
    }
    if (checker[8]) {
      fieldSchema = fieldSchema
          .name("children")
          .type()
          .nullable()
          .array()
          .items()
          .longType()
          .arrayDefault(new ArrayList<Long>());
    }
    if (checker[9]) {
      fieldSchema = fieldSchema.name("user_id").type().intType().intDefault(0);
    }
    if (checker[10]) {
      fieldSchema = fieldSchema.name("group_id").type().intType().intDefault(0);
    }
    if (checker[11]) {
      fieldSchema =
          fieldSchema.name("nfrs").type().nullable().stringType().stringDefault("test");
    }
    if (checker[12]) {
      fieldSchema = fieldSchema.name("workflow_id").type().longType().longDefault(0);
    }
    if (checker[13]) {
      fieldSchema = fieldSchema.name("wait_time").type().longType().longDefault(0);
    }
    if (checker[14]) {
      fieldSchema =
          fieldSchema.name("params").type().nullable().stringType().stringDefault("test");
    }
    if (checker[15]) {
      fieldSchema =
          fieldSchema.name("memory_requested").type().doubleType().doubleDefault(0.0);
    }
    if (checker[16]) {
      fieldSchema = fieldSchema.name("network_io_time").type().longType().longDefault(0);
    }
    if (checker[17]) {
      fieldSchema = fieldSchema.name("disk_io_time").type().longType().longDefault(0);
    }
    if (checker[18]) {
      fieldSchema =
          fieldSchema.name("disk_space_requested").type().doubleType().doubleDefault(0.0);
    }
    if (checker[19]) {
      fieldSchema =
          fieldSchema.name("energy_consumption").type().longType().longDefault(0);
    }
    if (checker[20]) {
      fieldSchema = fieldSchema.name("resource_used").type().longType().longDefault(0);
    }
    Schema schema = fieldSchema.endRecord();
    AvroUtils taskWriter =
        new AvroUtils(schema, new File(path, "/tasks/" + version + "/" + taskFileName + ".parquet"));
    List<GenericRecord> taskList = new ArrayList<>();
    for (Task task : tasks) {
      taskList.add(Task.convertTaskToRecord(task, checker, schema));
    }
    taskWriter.writeRecords(taskList);
    taskWriter.close();
  }

  /**
   * Writer for the workflow object.
   *
   * @param workflowFileName name of the workflow file
   * @throws Exception possible io exception
   * @since 1.0.0
   * @author Tianchen Qu
   */
  private void writeWorkflowToFile(String workflowFileName) throws Exception {
    Boolean[] checker = checkWorkflowDomain(workflows);
    SchemaBuilder.FieldAssembler<Schema> fieldSchema = SchemaBuilder.record("workflow")
        .namespace("com.asml.apa.wta.core.model")
        .fields();
    if (checker[0]) {
      fieldSchema = fieldSchema.name("id").type().longType().noDefault();
    }
    if (checker[1]) {
      fieldSchema = fieldSchema.name("ts_submit").type().longType().noDefault();
    }
    if (checker[2]) {
      fieldSchema = fieldSchema
          .name("tasks")
          .type()
          .nullable()
          .array()
          .items()
          .longType()
          .noDefault();
    }
    if (checker[3]) {
      fieldSchema = fieldSchema.name("task_count").type().intType().noDefault();
    }
    if (checker[4]) {
      fieldSchema =
          fieldSchema.name("critical_path_length").type().intType().noDefault();
    }
    if (checker[5]) {
      fieldSchema = fieldSchema
          .name("critical_path_task_count")
          .type()
          .intType()
          .noDefault();
    }
    if (checker[6]) {
      fieldSchema =
          fieldSchema.name("max_concurrent_tasks").type().intType().noDefault();
    }
    if (checker[7]) {
      fieldSchema =
          fieldSchema.name("nfrs").type().nullable().stringType().noDefault();
    }
    if (checker[8]) {
      fieldSchema =
          fieldSchema.name("scheduler").type().nullable().stringType().noDefault();
    }
    if (checker[9]) {
      fieldSchema = fieldSchema
          .name("domain")
          .type()
          .enumeration("Domain")
          .namespace("com.asml.apa.wta.core.model.enums")
          .symbols(Domain.STRINGS)
          .noDefault();
    }
    if (checker[10]) {
      fieldSchema = fieldSchema
          .name("application_name")
          .type()
          .nullable()
          .stringType()
          .noDefault();
    }
    if (checker[11]) {
      fieldSchema = fieldSchema
          .name("application_field")
          .type()
          .nullable()
          .stringType()
          .noDefault();
    }
    if (checker[12]) {
      fieldSchema =
          fieldSchema.name("total_resources").type().doubleType().noDefault();
    }
    if (checker[13]) {
      fieldSchema =
          fieldSchema.name("total_memory_usage").type().doubleType().noDefault();
    }
    if (checker[14]) {
      fieldSchema =
          fieldSchema.name("total_network_usage").type().longType().noDefault();
    }
    if (checker[15]) {
      fieldSchema =
          fieldSchema.name("total_disk_space_usage").type().longType().noDefault();
    }
    if (checker[16]) {
      fieldSchema = fieldSchema
          .name("total_energy_consumption")
          .type()
          .longType()
          .noDefault();
    }
    Schema schema = fieldSchema.endRecord();
    AvroUtils workflowWriter =
        new AvroUtils(schema, new File(path, "/workflows/" + version + "/" + workflowFileName + ".parquet"));
    List<GenericRecord> workflowList = new ArrayList<>();
    for (Workflow workflow : workflows) {
      workflowList.add(Workflow.convertWorkflowToRecord(workflow, checker, schema));
    }
    workflowWriter.writeRecords(workflowList);
    workflowWriter.close();
  }

  /**
   * Writer for the workload object.
   *
   * @param workloadFileName name of the workload file
   * @throws Exception possible io exception
   * @since 1.0.0
   * @author Tianchen Qu
   */
  private void writeWorkloadToFile(String workloadFileName) throws Exception {
    File file = new File(this.path, "workload/" + version);
    file.mkdirs();
    Gson gson = new GsonBuilder()
        .setFieldNamingPolicy(FieldNamingPolicy.LOWER_CASE_WITH_UNDERSCORES)
        .create();
    try (FileWriter fw = new FileWriter(new File(file, workloadFileName + ".json"))) {
      gson.toJson(workload, fw);
    }
  }

  /**
   * Checks whether there are objects with uninitialized field, we will skip these columns in the output parquet file.
   * If there exists object in the list that doesn't contain a certain field, the whole column will be dropped.
   * @param resources resources
   * @return a boolean array indicating what column to skip
   */
  private Boolean[] checkResourceDomain(List<Resource> resources) {
    Boolean[] flg = new Boolean[9];
    Arrays.fill(flg, true);
    for (Resource resource : resources) {
      if (resource.getId() == -1) {
        flg[0] = false;
      }
      if (resource.getType() == null) {
        flg[1] = false;
      }
      if (resource.getNumResources() == -1.0) {
        flg[2] = false;
      }
      if (resource.getProcModel() == null) {
        flg[3] = false;
      }
      if (resource.getMemory() == -1) {
        flg[4] = false;
      }
      if (resource.getDiskSpace() == -1) {
        flg[5] = false;
      }
      if (resource.getNetworkSpeed() == -1) {
        flg[6] = false;
      }
      if (resource.getOs() == null) {
        flg[7] = false;
      }
      if (resource.getDetails() == null) {
        flg[8] = false;
      }
    }
    return flg;
  }

  /**
   * Checks whether there are objects with uninitialized field, we will skip these columns in the output parquet file.
   * If there exists object in the list that doesn't contain a certain field, the whole column will be dropped.
   * @param tasks tasks
   * @return a boolean array indicating what column to skip
   */
  private Boolean[] checkTaskDomain(List<Task> tasks) {
    Boolean[] flg = new Boolean[21];
    Arrays.fill(flg, true);
    for (Task task : tasks) {
      if (task.getId() == -1) {
        flg[0] = false;
      }
      if (task.getType() == null) {
        flg[1] = false;
      }
      if (task.getSubmitTime() == -1) {
        flg[2] = false;
      }
      if (task.getSubmissionSite() == -1) {
        flg[3] = false;
      }
      if (task.getRuntime() == -1) {
        flg[4] = false;
      }
      if (task.getResourceType() == null) {
        flg[5] = false;
      }
      if (task.getResourceAmountRequested() == -1.0) {
        flg[6] = false;
      }
      if (task.getParents() == null) {
        flg[7] = false;
      }
      if (task.getChildren() == null) {
        flg[8] = false;
      }
      if (task.getUserId() == -1) {
        flg[9] = false;
      }
      if (task.getGroupId() == -1) {
        flg[10] = false;
      }
      if (task.getNfrs() == null) {
        flg[11] = false;
      }
      if (task.getWorkflowId() == -1) {
        flg[12] = false;
      }
      if (task.getWaitTime() == -1) {
        flg[13] = false;
      }
      if (task.getParams() == null) {
        flg[14] = false;
      }
      if (task.getMemoryRequested() == -1.0) {
        flg[15] = false;
      }
      if (task.getNetworkIoTime() == -1) {
        flg[16] = false;
      }
      if (task.getDiskIoTime() == -1) {
        flg[17] = false;
      }
      if (task.getDiskSpaceRequested() == -1.0) {
        flg[18] = false;
      }
      if (task.getEnergyConsumption() == -1) {
        flg[19] = false;
      }
      if (task.getResourceUsed() == -1) {
        flg[20] = false;
      }
    }
    return flg;
  }

  /**
   * Checks whether there are objects with uninitialized field, we will skip these columns in the output parquet file.
   * If there exists object in the list that doesn't contain a certain field, the whole column will be dropped.
   * @param workFlows workflows
   * @return a boolean array indicating what column to skip
   */
  private Boolean[] checkWorkflowDomain(List<Workflow> workFlows) {
    Boolean[] flg = new Boolean[17];
    Arrays.fill(flg, true);
    for (Workflow workflow : workFlows) {
      if (workflow.getId() == -1) {
        flg[0] = false;
      }
      if (workflow.getSubmitTime() == -1) {
        flg[1] = false;
      }
      if (workflow.getTasks() == null) {
        flg[2] = false;
      }
      if (workflow.getNumberOfTasks() == -1) {
        flg[3] = false;
      }
      if (workflow.getCriticalPathLength() == -1) {
        flg[4] = false;
      }
      if (workflow.getCriticalPathTaskCount() == -1) {
        flg[5] = false;
      }
      if (workflow.getMaxNumberOfConcurrentTasks() == -1) {
        flg[6] = false;
      }
      if (workflow.getNfrs() == null) {
        flg[7] = false;
      }
      if (workflow.getScheduler() == null) {
        flg[8] = false;
      }
      if (workflow.getDomain() == null) {
        flg[9] = false;
      }
      if (workflow.getApplicationName() == null) {
        flg[10] = false;
      }
      if (workflow.getApplicationField() == null) {
        flg[11] = false;
      }
      if (workflow.getTotalResources() == -1.0) {
        flg[12] = false;
      }
      if (workflow.getTotalMemoryUsage() == -1.0) {
        flg[13] = false;
      }
      if (workflow.getTotalNetworkUsage() == -1) {
        flg[14] = false;
      }
      if (workflow.getTotalDiskSpaceUsage() == -1) {
        flg[15] = false;
      }
      if (workflow.getTotalEnergyConsumption() == -1) {
        flg[16] = false;
      }
    }
    return flg;
  }

  /**
   * Deletes any potentially pre-existing parquet files. If files already exist, parquet writer
   * will throw an exception.
   * @author Pil Kyu Cho
   * @since 1.0.0
   */
  public void deletePreExistingFiles() {
    new File(path.getName() + "/resources/" + version + "/resource.parquet").delete();
    new File(path.getName() + "/tasks/" + version + "/task.parquet").delete();
    new File(path.getName() + "/workflows/" + version + "/workflow.parquet").delete();
    new File(path.getName() + "/workload/" + version + "/generic_information.json").delete();
  }
}<|MERGE_RESOLUTION|>--- conflicted
+++ resolved
@@ -4,22 +4,12 @@
 import com.asml.apa.wta.core.model.Task;
 import com.asml.apa.wta.core.model.Workflow;
 import com.asml.apa.wta.core.model.Workload;
-<<<<<<< HEAD
-import com.fasterxml.jackson.databind.ObjectMapper;
-
-import java.io.ByteArrayOutputStream;
-import java.io.File;
-import java.io.FileOutputStream;
-import java.io.IOException;
-import java.io.OutputStream;
-=======
 import com.asml.apa.wta.core.model.enums.Domain;
 import com.google.gson.FieldNamingPolicy;
 import com.google.gson.Gson;
 import com.google.gson.GsonBuilder;
 import java.io.File;
 import java.io.FileWriter;
->>>>>>> d15e52e1
 import java.util.ArrayList;
 import java.util.Arrays;
 import java.util.List;
@@ -111,22 +101,18 @@
    * @param taskFileName task file name
    * @param workflowFileName workflow file name
    * @param workloadFileName workload file name
+   * @throws Exception possible exception due to io
    * @since 1.0.0
    * @author Pil Kyu Cho
    * @author Tianchen Qu
    */
   public void writeToFile(
       String resourceFileName, String taskFileName, String workflowFileName, String workloadFileName)
-          throws IOException {
-    try {
-      writeResourceToFile(resourceFileName);
-      writeTaskToFile(taskFileName);
-      writeWorkflowToFile(workflowFileName);
-      writeWorkloadToFile(workloadFileName);
-    } catch (Exception e){
-      throw new IOException(
-              "Failed to write to parquet file, possibly due to invalid output path");
-    }
+      throws Exception {
+    writeResourceToFile(resourceFileName);
+    writeTaskToFile(taskFileName);
+    writeWorkflowToFile(workflowFileName);
+    writeWorkloadToFile(workloadFileName);
   }
 
   /**
