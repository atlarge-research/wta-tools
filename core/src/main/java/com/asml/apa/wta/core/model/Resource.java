package com.asml.apa.wta.core.model;

import com.asml.apa.wta.core.io.ParquetSchema;
import java.util.HashMap;
import java.util.Map;
import lombok.Builder;
import lombok.Data;
import lombok.extern.slf4j.Slf4j;
import org.apache.avro.generic.GenericRecord;

/**
 * Resource class corresponding to WTA format.
 *
 * @author  Lohithsai Yadala Chanchu
 * @since 1.0.0
 */
@Data
@Builder
<<<<<<< HEAD
@Slf4j
@SuppressWarnings("VisibilityModifier")
=======
>>>>>>> 6d0be32c
public class Resource implements BaseTraceObject {

  private static final long serialVersionUID = 3002249398331752973L;

  private final long id;

  @Builder.Default
  private final String type = "cluster node";

  private final double numResources;

  private final String procModel;

  private final long memory;

  private final long diskSpace;

  private final long network;

  private final String os;

  @Builder.Default
  private final String details = "";

  @Builder.Default
  private final Map<String, String> events = new HashMap<>();

  /**
   * All WTA objects that are stored as Parquet files rely on this method to convert the object to a record.
   * It should build the record object based on the checker and the schema provided.
   *
   * @param schema schema for the output object
   * @return record of the object
   */
  @Override
  public GenericRecord convertToRecord(ParquetSchema schema) {
    log.trace("Converting Resource with id {} to record", this.id);
    return schema.convertFromPojo(this, Resource.class);
  }
}<|MERGE_RESOLUTION|>--- conflicted
+++ resolved
@@ -16,11 +16,7 @@
  */
 @Data
 @Builder
-<<<<<<< HEAD
 @Slf4j
-@SuppressWarnings("VisibilityModifier")
-=======
->>>>>>> 6d0be32c
 public class Resource implements BaseTraceObject {
 
   private static final long serialVersionUID = 3002249398331752973L;
