--- conflicted
+++ resolved
@@ -28,9 +28,7 @@
 
   private IostatDto iostatDto;
 
-<<<<<<< HEAD
+  private DstatDto dstatDto;
+
   private PerfDto perfDto;
-=======
-  private DstatDto dstatDto;
->>>>>>> 83011a07
 }