--- conflicted
+++ resolved
@@ -21,7 +21,7 @@
 @SuppressWarnings("OptionalUsedAsFieldOrParameterType")
 public class BaseSupplierDto implements Serializable {
 
-  private static final long serialVersionUID = -3101218638564306099L;
+  private static final long serialVersionUID = 21352L;
 
   private long timestamp;
 
@@ -31,13 +31,9 @@
 
   private Optional<DstatDto> dstatDto;
 
-<<<<<<< HEAD
   private Optional<PerfDto> perfDto;
 
   private Optional<JvmFileDto> jvmFileDto;
-=======
-  private ProcDto procDto;
 
-  private PerfDto perfDto;
->>>>>>> 31700ea0
+  private Optional<ProcDto> procDto;
 }