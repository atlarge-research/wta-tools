package com.asml.apa.wta.core.model;

import com.asml.apa.wta.core.io.ParquetSchema;
import com.asml.apa.wta.core.model.enums.Domain;
import lombok.Builder;
import lombok.Data;
import lombok.extern.slf4j.Slf4j;
import org.apache.avro.generic.GenericRecord;

/**
 * Workflow class corresponding to WTA format.
 *
 * @author Lohithsai Yadala Chanchu
 * @since 1.0.0
 */
@Data
@Builder
<<<<<<< HEAD
@Slf4j
@SuppressWarnings("VisibilityModifier")
=======
>>>>>>> 6d0be32c
public class Workflow implements BaseTraceObject {

  private static final long serialVersionUID = 9065743819019553490L;

  private final long id;

  private final long tsSubmit;

  private final Task[] tasks;

  private final int taskCount;

  private final long criticalPathLength;

  private final int criticalPathTaskCount;

  private final int maxConcurrentTasks;

  private final String nfrs;

  private final String scheduler;

  private final Domain domain;

  private final String applicationName;

  private final String applicationField;

  private double totalResources;

  private final double totalMemoryUsage;

  private final long totalNetworkUsage;

  private final double totalDiskSpaceUsage;

  private final double totalEnergyConsumption;

  /**
   * Converts the POJO object into record object, enabling it to be written by Avro.
   * It will put all fields allowed by the checker into the record.
   *
   * @param schema The parquet schema
   * @return record The record representing a row in Parquet
   * @author Tianchen Qu
   * @since 1.0.0
   */
  @Override
  public GenericRecord convertToRecord(ParquetSchema schema) {
    log.trace("Converting Workflow with id {} to record", this.id);
    return schema.convertFromPojo(this, Workflow.class);
  }
}<|MERGE_RESOLUTION|>--- conflicted
+++ resolved
@@ -15,11 +15,7 @@
  */
 @Data
 @Builder
-<<<<<<< HEAD
 @Slf4j
-@SuppressWarnings("VisibilityModifier")
-=======
->>>>>>> 6d0be32c
 public class Workflow implements BaseTraceObject {
 
   private static final long serialVersionUID = 9065743819019553490L;
