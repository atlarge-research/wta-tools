package com.asml.apa.wta.core.model;

import com.asml.apa.wta.core.io.ParquetSchema;
import com.asml.apa.wta.core.model.enums.Domain;
import lombok.Builder;
import lombok.Data;
import org.apache.avro.generic.GenericRecord;

/**
 * Workflow class corresponding to WTA format.
 *
 * @author Lohithsai Yadala Chanchu
 * @since 1.0.0
 */
@Data
@Builder
@SuppressWarnings("VisibilityModifier")
public class Workflow implements BaseTraceObject {

  private static final long serialVersionUID = 9065743819019553490L;

  public final long id;

  public final long tsSubmit;

  public final Task[] tasks;

  public final int taskCount;

  public final long criticalPathLength;

  public final int criticalPathTaskCount;

  public final int maxConcurrentTasks;

  public final String nfrs;

  public final String scheduler;

  private final Domain domain;

  public final String applicationName;

  public final String applicationField;

  public final double totalResources;

  public final double totalMemoryUsage;

  public final long totalNetworkUsage;

  public final double totalDiskSpaceUsage;

  public final double totalEnergyConsumption;

  /**
   * Converts the POJO object into record object, enabling it to be written by Avro.
   * It will put all fields allowed by the checker into the record.
   *
<<<<<<< HEAD
   * @param checker checker for which column to skip
   * @param schema schema The Avro schema
   * @return record The record that corresponds to a row in parquet
=======
   * @param schema schema
   * @return record
   * @since 1.0.0
>>>>>>> 31700ea0
   * @author Tianchen Qu
   * @since 1.0.0
   */
  @Override
<<<<<<< HEAD
  @SuppressWarnings("CyclomaticComplexity")
  public GenericRecord convertToRecord(Boolean[] checker, Schema schema) {
    GenericData.Record record = new GenericData.Record(schema);
    if (checker[0]) {
      record.put("id", this.id);
    }
    if (checker[1]) {
      record.put("ts_submit", this.submitTime);
    }
    if (checker[2]) {
      record.put("tasks", Arrays.stream(this.tasks).map(Task::getId).toArray());
    }
    if (checker[3]) {
      record.put("task_count", this.numberOfTasks);
    }
    if (checker[4]) {
      record.put("critical_path_length", this.criticalPathLength);
    }
    if (checker[5]) {
      record.put("critical_path_task_count", this.criticalPathTaskCount);
    }
    if (checker[6]) {
      record.put("max_concurrent_tasks", this.maxNumberOfConcurrentTasks);
    }
    if (checker[7]) {
      record.put("nfrs", this.nfrs);
    }
    if (checker[8]) {
      record.put("scheduler", this.scheduler);
    }
    if (checker[9]) {
      record.put("domain", this.domain);
    }
    if (checker[10]) {
      record.put("application_name", this.applicationName);
    }
    if (checker[11]) {
      record.put("application_field", this.applicationField);
    }
    if (checker[12]) {
      record.put("total_resources", this.totalResources);
    }
    if (checker[13]) {
      record.put("total_memory_usage", this.totalMemoryUsage);
    }
    if (checker[14]) {
      record.put("total_network_usage", this.totalNetworkUsage);
    }
    if (checker[15]) {
      record.put("total_disk_space_usage", this.totalDiskSpaceUsage);
    }
    if (checker[16]) {
      record.put("total_energy_consumption", this.totalEnergyConsumption);
    }
    return record;
=======
  public GenericRecord convertToRecord(ParquetSchema schema) {
    return schema.convertFromPojo(this, Workflow.class);
>>>>>>> 31700ea0
  }
}<|MERGE_RESOLUTION|>--- conflicted
+++ resolved
@@ -57,78 +57,14 @@
    * Converts the POJO object into record object, enabling it to be written by Avro.
    * It will put all fields allowed by the checker into the record.
    *
-<<<<<<< HEAD
-   * @param checker checker for which column to skip
-   * @param schema schema The Avro schema
-   * @return record The record that corresponds to a row in parquet
-=======
-   * @param schema schema
-   * @return record
+   * @param schema schema The Parquet schema
+   * @return record The record representing a row in Parquet
    * @since 1.0.0
->>>>>>> 31700ea0
    * @author Tianchen Qu
    * @since 1.0.0
    */
   @Override
-<<<<<<< HEAD
-  @SuppressWarnings("CyclomaticComplexity")
-  public GenericRecord convertToRecord(Boolean[] checker, Schema schema) {
-    GenericData.Record record = new GenericData.Record(schema);
-    if (checker[0]) {
-      record.put("id", this.id);
-    }
-    if (checker[1]) {
-      record.put("ts_submit", this.submitTime);
-    }
-    if (checker[2]) {
-      record.put("tasks", Arrays.stream(this.tasks).map(Task::getId).toArray());
-    }
-    if (checker[3]) {
-      record.put("task_count", this.numberOfTasks);
-    }
-    if (checker[4]) {
-      record.put("critical_path_length", this.criticalPathLength);
-    }
-    if (checker[5]) {
-      record.put("critical_path_task_count", this.criticalPathTaskCount);
-    }
-    if (checker[6]) {
-      record.put("max_concurrent_tasks", this.maxNumberOfConcurrentTasks);
-    }
-    if (checker[7]) {
-      record.put("nfrs", this.nfrs);
-    }
-    if (checker[8]) {
-      record.put("scheduler", this.scheduler);
-    }
-    if (checker[9]) {
-      record.put("domain", this.domain);
-    }
-    if (checker[10]) {
-      record.put("application_name", this.applicationName);
-    }
-    if (checker[11]) {
-      record.put("application_field", this.applicationField);
-    }
-    if (checker[12]) {
-      record.put("total_resources", this.totalResources);
-    }
-    if (checker[13]) {
-      record.put("total_memory_usage", this.totalMemoryUsage);
-    }
-    if (checker[14]) {
-      record.put("total_network_usage", this.totalNetworkUsage);
-    }
-    if (checker[15]) {
-      record.put("total_disk_space_usage", this.totalDiskSpaceUsage);
-    }
-    if (checker[16]) {
-      record.put("total_energy_consumption", this.totalEnergyConsumption);
-    }
-    return record;
-=======
   public GenericRecord convertToRecord(ParquetSchema schema) {
     return schema.convertFromPojo(this, Workflow.class);
->>>>>>> 31700ea0
   }
 }