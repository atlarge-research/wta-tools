package com.asml.apa.wta.core.model;

import com.asml.apa.wta.core.io.ParquetSchema;
import com.asml.apa.wta.core.model.enums.Domain;
import lombok.Builder;
import lombok.Data;
import org.apache.avro.generic.GenericRecord;

/**
 * Workflow class corresponding to WTA format.
 *
 * @author Lohithsai Yadala Chanchu
 * @since 1.0.0
 */
@Data
@Builder
@SuppressWarnings("VisibilityModifier")
public class Workflow implements BaseTraceObject {

  private static final long serialVersionUID = 9065743819019553490L;

  public final long id;

  public final long tsSubmit;

  public final Task[] tasks;

  public final int taskCount;

  public final long criticalPathLength;

  public final int criticalPathTaskCount;

  public final int maxConcurrentTasks;

  public final String nfrs;

  public final String scheduler;

  private final Domain domain;

  public final String applicationName;

  public final String applicationField;

<<<<<<< HEAD
  private double totalResources;
=======
  public final double totalResources;
>>>>>>> 665f9cc8

  public final double totalMemoryUsage;

  public final long totalNetworkUsage;

  public final double totalDiskSpaceUsage;

  public final double totalEnergyConsumption;

  /**
   * Converts the POJO object into record object, enabling it to be written by Avro.
   * It will put all fields allowed by the checker into the record.
   *
   * @param schema schema
   * @return record
   * @since 1.0.0
   * @author Tianchen Qu
   */
  @Override
  public GenericRecord convertToRecord(ParquetSchema schema) {
    return schema.convertFromPojo(this, Workflow.class);
  }
}<|MERGE_RESOLUTION|>--- conflicted
+++ resolved
@@ -43,11 +43,7 @@
 
   public final String applicationField;
 
-<<<<<<< HEAD
-  private double totalResources;
-=======
-  public final double totalResources;
->>>>>>> 665f9cc8
+  public double totalResources;
 
   public final double totalMemoryUsage;
 
