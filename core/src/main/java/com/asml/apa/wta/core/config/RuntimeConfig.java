package com.asml.apa.wta.core.config;

import com.asml.apa.wta.core.model.enums.Domain;
import com.google.gson.Gson;
import com.google.gson.JsonParseException;
import java.io.FileNotFoundException;
import java.io.FileReader;
import java.io.IOException;
import lombok.AllArgsConstructor;
import lombok.Builder;
import lombok.Getter;
import lombok.NoArgsConstructor;
import lombok.Setter;
import lombok.extern.slf4j.Slf4j;

/**
 * Config class for the plugin.
 *
 * @author Henry Page
 * @author Lohithsai Yadala Chanchu
 * @author Pil Kyu Cho
 * @author Atour Mousavi Gourabi
 * @since 1.0.0
 */
@Getter
@Setter
@Builder
@AllArgsConstructor
@NoArgsConstructor
@Slf4j
public class RuntimeConfig {

  private String[] authors;

  private Domain domain;

  @Builder.Default
  private String description = "";

  @Builder.Default
  private boolean isStageLevel = false;

  @Builder.Default
  private int resourcePingInterval = 500;

  @Builder.Default
  private int executorSynchronizationInterval = -1;

  private String outputPath;

  /**
   * Reads the config file and creates the associated config object.
   *
   * @param configFile The filepath to the config file
   * @return The associated config object
   * @author Atour Mousavi Gourabi
   */
  @SuppressWarnings("CyclomaticComplexity")
<<<<<<< HEAD
  public static RuntimeConfig readConfig(String configDir) {
    log.trace("Reading config file from {}.", configDir);
    try (FileReader reader = new FileReader(configDir)) {
=======
  public static RuntimeConfig readConfig(String configFile) {
    try (FileReader reader = new FileReader(configFile)) {
>>>>>>> 86b7dafc
      Gson gson = new Gson();
      RuntimeConfig config = gson.fromJson(reader, RuntimeConfig.class);
      if (config.getAuthors() == null || config.getAuthors().length < 1) {
        log.error(
            "The config file does not specify any authors, it is mandatory to specify at least one author.");
        throw new IllegalArgumentException("The config file does not specify any authors");
      } else if (config.getDomain() == null) {
        log.error("The config file does not specify a domain, this field is mandatory.");
        throw new IllegalArgumentException("The config file does not specify a domain");
      } else if (config.getDescription() == null
          || config.getDescription().isBlank()) {
        log.info("The config file does not include a description, this field is highly recommended.");
      } else if (config.getOutputPath() == null) {
        log.error("The config file does not specify an output path, this field is mandatory.");
        throw new IllegalArgumentException("The config file does not specify the output path");
      } else if (config.getResourcePingInterval() <= 0) {
        log.error("Resource ping interval must be greater than 0");
        throw new IllegalArgumentException("Resource ping interval must be greater than 0");
      }
      log.trace("Successfully read config file from {}.", configDir);
      return config;
    } catch (JsonParseException e) {
      log.error("The config file has invalid fields");
      throw new IllegalArgumentException("The config file has invalid fields");
    } catch (FileNotFoundException e) {
      log.error("No config file was found at {}", configFile);
      throw new IllegalArgumentException("No config file was found at " + configFile);
    } catch (IOException e) {
      log.error("Something went wrong while reading {}", configFile);
      throw new IllegalArgumentException("Something went wrong while reading " + configFile);
    } catch (Exception e) {
      log.error("\"configFile\" was not set in the command line arguments or system property");
      throw new IllegalArgumentException(
          "\"configFile\" was not set in the command line arguments or system property");
    }
  }
}<|MERGE_RESOLUTION|>--- conflicted
+++ resolved
@@ -56,14 +56,9 @@
    * @author Atour Mousavi Gourabi
    */
   @SuppressWarnings("CyclomaticComplexity")
-<<<<<<< HEAD
-  public static RuntimeConfig readConfig(String configDir) {
-    log.trace("Reading config file from {}.", configDir);
-    try (FileReader reader = new FileReader(configDir)) {
-=======
   public static RuntimeConfig readConfig(String configFile) {
+    log.trace("Reading config file from {}.", configFile);
     try (FileReader reader = new FileReader(configFile)) {
->>>>>>> 86b7dafc
       Gson gson = new Gson();
       RuntimeConfig config = gson.fromJson(reader, RuntimeConfig.class);
       if (config.getAuthors() == null || config.getAuthors().length < 1) {
@@ -83,7 +78,7 @@
         log.error("Resource ping interval must be greater than 0");
         throw new IllegalArgumentException("Resource ping interval must be greater than 0");
       }
-      log.trace("Successfully read config file from {}.", configDir);
+      log.trace("Successfully read config file from {}.", configFile);
       return config;
     } catch (JsonParseException e) {
       log.error("The config file has invalid fields");
