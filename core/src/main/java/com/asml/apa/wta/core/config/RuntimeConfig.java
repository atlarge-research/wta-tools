--- conflicted
+++ resolved
@@ -29,10 +29,8 @@
   @Builder.Default
   private String logLevel = "ERROR";
 
-<<<<<<< HEAD
   @Builder.Default
   private boolean isStageLevel = false;
-=======
+
   private String outputPath;
->>>>>>> 92b19ab5
 }