package com.asml.apa.wta.core.config;

import com.asml.apa.wta.core.model.enums.Domain;
import java.util.HashMap;
import java.util.Map;
import lombok.AllArgsConstructor;
import lombok.Builder;
import lombok.Getter;
import lombok.NoArgsConstructor;
import lombok.Setter;

@Getter
@Setter
@Builder
@AllArgsConstructor
@NoArgsConstructor
/**
 * Config class for the plugin.
 *
 * @author Henry Page
 * @author Lohithsai Yadala Chanchu
 * @author Pil Kyu Cho
 * @author Atour Mousavi Gourabi
 * @since 1.0.0
 */
public class RuntimeConfig {

  private String[] authors;

  private Domain domain;

  @Builder.Default
  private String description = "";

  @Builder.Default
  private Map<String, String> events = new HashMap<>();

  @Builder.Default
  private String logLevel = "ERROR";

  @Builder.Default
<<<<<<< HEAD
  private int resourcePingInterval = 1000;

  @Builder.Default
  private int executorSynchronizationInterval = 2000;
=======
  private boolean isStageLevel = false;
>>>>>>> 2cd34408

  private String outputPath;
}<|MERGE_RESOLUTION|>--- conflicted
+++ resolved
@@ -9,11 +9,6 @@
 import lombok.NoArgsConstructor;
 import lombok.Setter;
 
-@Getter
-@Setter
-@Builder
-@AllArgsConstructor
-@NoArgsConstructor
 /**
  * Config class for the plugin.
  *
@@ -23,6 +18,11 @@
  * @author Atour Mousavi Gourabi
  * @since 1.0.0
  */
+@Getter
+@Setter
+@Builder
+@AllArgsConstructor
+@NoArgsConstructor
 public class RuntimeConfig {
 
   private String[] authors;
@@ -39,14 +39,13 @@
   private String logLevel = "ERROR";
 
   @Builder.Default
-<<<<<<< HEAD
+  private boolean isStageLevel = false;
+
+  @Builder.Default
   private int resourcePingInterval = 1000;
 
   @Builder.Default
   private int executorSynchronizationInterval = 2000;
-=======
-  private boolean isStageLevel = false;
->>>>>>> 2cd34408
 
   private String outputPath;
 }