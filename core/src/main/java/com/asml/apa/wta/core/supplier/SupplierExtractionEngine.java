package com.asml.apa.wta.core.supplier;

import com.asml.apa.wta.core.dto.BaseSupplierDto;
import com.asml.apa.wta.core.dto.DstatDto;
import com.asml.apa.wta.core.dto.IostatDto;
import com.asml.apa.wta.core.dto.OsInfoDto;
import com.asml.apa.wta.core.dto.PerfDto;
<<<<<<< HEAD
import com.asml.apa.wta.core.utils.ShellUtils;
=======
import com.asml.apa.wta.core.dto.ProcDto;
import com.asml.apa.wta.core.utils.BashUtils;
>>>>>>> dd7ed6ef
import java.time.LocalDateTime;
import java.util.ArrayList;
import java.util.Collection;
import java.util.List;
import java.util.concurrent.CompletableFuture;
import java.util.concurrent.Executors;
import java.util.concurrent.ScheduledExecutorService;
import java.util.concurrent.TimeUnit;
import lombok.Getter;

/**
 * Used to extract resources from dependencies. Should be instantiated once per executor/node.
 *
 * @author Henry Page
 * @since 1.0.0
 */
public abstract class SupplierExtractionEngine<T extends BaseSupplierDto> {

  private final OperatingSystemSupplier operatingSystemSupplier;

  private final IostatSupplier iostatSupplier;

  private final DstatSupplier dstatSupplier;

  private final ProcSupplier procSupplier;

  private final PerfSupplier perfSupplier;

  private final int resourcePingInterval;

  @Getter
  private final Collection<T> buffer = new ArrayList<>();

  private final ScheduledExecutorService resourcePinger = Executors.newScheduledThreadPool(1);

  /**
   * Constructor for the resource extraction engine.
   * Suppliers should be injected here.
   *
   * @param resourcePingInterval How often to ping the suppliers, in milliseconds
   * @author Henry Page
   * @author Lohithsai Yadala Chanchu
   * @author Pil Kyu Cho
   * @since 1.0.0
   */
  public SupplierExtractionEngine(int resourcePingInterval) {
    ShellUtils shellUtils = new ShellUtils();
    this.resourcePingInterval = resourcePingInterval;
    this.operatingSystemSupplier = new OperatingSystemSupplier();
<<<<<<< HEAD
    this.iostatSupplier = new IostatSupplier(shellUtils);
    this.dstatSupplier = new DstatSupplier(shellUtils);
    this.perfSupplier = new PerfSupplier(shellUtils);
=======
    this.iostatSupplier = new IostatSupplier(bashUtils);
    this.dstatSupplier = new DstatSupplier(bashUtils);
    this.procSupplier = new ProcSupplier(bashUtils);
    this.perfSupplier = new PerfSupplier(bashUtils);
>>>>>>> dd7ed6ef
  }

  /**
   * Ping the suppliers and add the results to the buffer.
   * Developers are encouraged to override this to add/remove additional information.
   *
   * @return A {@link CompletableFuture} that completes when the result has been resolved
   * @author Henry Page
   * @since 1.0.0
   */
  protected CompletableFuture<T> ping() {
    CompletableFuture<OsInfoDto> osInfoDtoCompletableFuture = this.operatingSystemSupplier.getSnapshot();
    CompletableFuture<IostatDto> iostatDtoCompletableFuture = this.iostatSupplier.getSnapshot();
    CompletableFuture<DstatDto> dstatDtoCompletableFuture = this.dstatSupplier.getSnapshot();
    CompletableFuture<ProcDto> procDtoCompletableFuture = this.procSupplier.getSnapshot();
    CompletableFuture<PerfDto> perfDtoCompletableFuture = this.perfSupplier.getSnapshot();

    return CompletableFuture.allOf(
            osInfoDtoCompletableFuture,
            iostatDtoCompletableFuture,
            dstatDtoCompletableFuture,
            procDtoCompletableFuture,
            perfDtoCompletableFuture)
        .thenCompose((v) -> {
          LocalDateTime timestamp = LocalDateTime.now();
          OsInfoDto osInfoDto = osInfoDtoCompletableFuture.join();
          IostatDto iostatDto = iostatDtoCompletableFuture.join();
          DstatDto dstatDto = dstatDtoCompletableFuture.join();
          ProcDto procDto = procDtoCompletableFuture.join();
          PerfDto perfDto = perfDtoCompletableFuture.join();
          return CompletableFuture.completedFuture(transform(
              new BaseSupplierDto(timestamp, osInfoDto, iostatDto, dstatDto, procDto, perfDto)));
        });
  }

  /**
   * Ping the suppliers and add the results to the buffer. This is done asynchronously.
   *
   * @return A {@link CompletableFuture} representing the result of the ping operation
   */
  public CompletableFuture<Void> pingAndBuffer() {
    return ping().thenAcceptAsync(buffer::add);
  }

  /**
   * Starts pinging the suppliers at a fixed rate.
   *
   * @author Henry Page
   * @since 1.0.0
   */
  public void startPinging() {
    resourcePinger.scheduleAtFixedRate(this::pingAndBuffer, 0, resourcePingInterval, TimeUnit.MILLISECONDS);
  }

  /**
   * Stops pinging the suppliers.
   *
   * @author Henry Page
   * @since 1.0.0
   */
  public void stopPinging() {
    resourcePinger.shutdown();
  }

  /**
   * Transform the resource metrics record.
   * This method can be overridden by extending classes to add additional information.
   *
   * @param record The 'bare-bones' information that needs to be augmented
   * @return The transformed resource metrics record, with additional information
   * @author Henry Page
   * @since 1.0.0
   */
  public abstract T transform(BaseSupplierDto record);

  /**
   * Get and clear the buffer.
   *
   * @return The buffer contents as a list
   * @author Henry Page
   * @since 1.0.0
   */
  public List<T> getAndClear() {
    List<T> result = new ArrayList<>(buffer);
    buffer.clear();
    return result;
  }
}<|MERGE_RESOLUTION|>--- conflicted
+++ resolved
@@ -5,12 +5,8 @@
 import com.asml.apa.wta.core.dto.IostatDto;
 import com.asml.apa.wta.core.dto.OsInfoDto;
 import com.asml.apa.wta.core.dto.PerfDto;
-<<<<<<< HEAD
+import com.asml.apa.wta.core.dto.ProcDto;
 import com.asml.apa.wta.core.utils.ShellUtils;
-=======
-import com.asml.apa.wta.core.dto.ProcDto;
-import com.asml.apa.wta.core.utils.BashUtils;
->>>>>>> dd7ed6ef
 import java.time.LocalDateTime;
 import java.util.ArrayList;
 import java.util.Collection;
@@ -60,16 +56,10 @@
     ShellUtils shellUtils = new ShellUtils();
     this.resourcePingInterval = resourcePingInterval;
     this.operatingSystemSupplier = new OperatingSystemSupplier();
-<<<<<<< HEAD
     this.iostatSupplier = new IostatSupplier(shellUtils);
     this.dstatSupplier = new DstatSupplier(shellUtils);
+    this.procSupplier = new ProcSupplier(shellUtils);
     this.perfSupplier = new PerfSupplier(shellUtils);
-=======
-    this.iostatSupplier = new IostatSupplier(bashUtils);
-    this.dstatSupplier = new DstatSupplier(bashUtils);
-    this.procSupplier = new ProcSupplier(bashUtils);
-    this.perfSupplier = new PerfSupplier(bashUtils);
->>>>>>> dd7ed6ef
   }
 
   /**
