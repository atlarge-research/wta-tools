package com.asml.apa.wta.core.model;

import com.asml.apa.wta.core.io.ParquetSchema;
import lombok.Builder;
import lombok.Data;
import org.apache.avro.generic.GenericRecord;

/**
 * Task class corresponding to WTA format.
 *
 * @author  Lohithsai Yadala Chanchu
 * @since 1.0.0
 */
@Data
@Builder
@SuppressWarnings("VisibilityModifier")
public class Task implements BaseTraceObject {

  private static final long serialVersionUID = -1372345471722101373L;

  public final long id;

  public final String type;

  public final long tsSubmit;

  public final int submissionSite;

  public final long runtime;

  public final String resourceType;

  public final double resourceAmountRequested;

  public long[] parents;

  public long[] children;

  public final int userId;

  public final int groupId;

  public final String nfrs;

  public final long workflowId;

  public final long waitTime;

  public final String params;

  public final double memoryRequested;

  public final long diskIoTime;

  public final double diskSpaceRequested;

  public final double energyConsumption;

  public final long networkIoTime;

  public final long resourceUsed;

  /**
   * Converts the POJO object into record object, enabling it to be written by Avro.
   * It will put all fields allowed by the checker into the record.
   *
<<<<<<< HEAD
   * @param checker checker for which column to skip
   * @param schema schema The Avro schema
   * @return record The record that corresponds to a row in parquet
=======
   * @param schema schema
   * @return record
>>>>>>> 31700ea0
   * @since 1.0.0
   * @author Atour Mousavi Gourabi
   */
  @Override
<<<<<<< HEAD
  @SuppressWarnings("CyclomaticComplexity")
  public GenericRecord convertToRecord(Boolean[] checker, Schema schema) {
    GenericData.Record record = new GenericData.Record(schema);
    if (checker[0]) {
      record.put("id", this.id);
    }
    if (checker[1]) {
      record.put("type", this.type);
    }
    if (checker[2]) {
      record.put("ts_submit", this.submitTime);
    }
    if (checker[3]) {
      record.put("submission_site", this.submissionSite);
    }
    if (checker[4]) {
      record.put("runtime", this.runtime);
    }
    if (checker[5]) {
      record.put("resource_type", this.resourceType);
    }
    if (checker[6]) {
      record.put("resource_amount_requested", this.resourceAmountRequested);
    }
    if (checker[7]) {
      record.put("parents", this.parents);
    }
    if (checker[8]) {
      record.put("children", this.children);
    }
    if (checker[9]) {
      record.put("user_id", this.userId);
    }
    if (checker[10]) {
      record.put("group_id", this.groupId);
    }
    if (checker[11]) {
      record.put("nfrs", this.nfrs);
    }
    if (checker[12]) {
      record.put("workflow_id", this.workflowId);
    }
    if (checker[13]) {
      record.put("wait_time", this.waitTime);
    }
    if (checker[14]) {
      record.put("params", this.params);
    }
    if (checker[15]) {
      record.put("memory_requested", this.memoryRequested);
    }
    if (checker[16]) {
      record.put("network_io_time", this.networkIoTime);
    }
    if (checker[17]) {
      record.put("disk_io_time", this.diskIoTime);
    }
    if (checker[18]) {
      record.put("disk_space_requested", this.diskSpaceRequested);
    }
    if (checker[19]) {
      record.put("energy_consumption", this.energyConsumption);
    }
    if (checker[20]) {
      record.put("resource_used", this.resourceUsed);
    }
    return record;
=======
  public GenericRecord convertToRecord(ParquetSchema schema) {
    return schema.convertFromPojo(this, Task.class);
>>>>>>> 31700ea0
  }
}<|MERGE_RESOLUTION|>--- conflicted
+++ resolved
@@ -64,89 +64,13 @@
    * Converts the POJO object into record object, enabling it to be written by Avro.
    * It will put all fields allowed by the checker into the record.
    *
-<<<<<<< HEAD
-   * @param checker checker for which column to skip
-   * @param schema schema The Avro schema
-   * @return record The record that corresponds to a row in parquet
-=======
    * @param schema schema
    * @return record
->>>>>>> 31700ea0
    * @since 1.0.0
    * @author Atour Mousavi Gourabi
    */
   @Override
-<<<<<<< HEAD
-  @SuppressWarnings("CyclomaticComplexity")
-  public GenericRecord convertToRecord(Boolean[] checker, Schema schema) {
-    GenericData.Record record = new GenericData.Record(schema);
-    if (checker[0]) {
-      record.put("id", this.id);
-    }
-    if (checker[1]) {
-      record.put("type", this.type);
-    }
-    if (checker[2]) {
-      record.put("ts_submit", this.submitTime);
-    }
-    if (checker[3]) {
-      record.put("submission_site", this.submissionSite);
-    }
-    if (checker[4]) {
-      record.put("runtime", this.runtime);
-    }
-    if (checker[5]) {
-      record.put("resource_type", this.resourceType);
-    }
-    if (checker[6]) {
-      record.put("resource_amount_requested", this.resourceAmountRequested);
-    }
-    if (checker[7]) {
-      record.put("parents", this.parents);
-    }
-    if (checker[8]) {
-      record.put("children", this.children);
-    }
-    if (checker[9]) {
-      record.put("user_id", this.userId);
-    }
-    if (checker[10]) {
-      record.put("group_id", this.groupId);
-    }
-    if (checker[11]) {
-      record.put("nfrs", this.nfrs);
-    }
-    if (checker[12]) {
-      record.put("workflow_id", this.workflowId);
-    }
-    if (checker[13]) {
-      record.put("wait_time", this.waitTime);
-    }
-    if (checker[14]) {
-      record.put("params", this.params);
-    }
-    if (checker[15]) {
-      record.put("memory_requested", this.memoryRequested);
-    }
-    if (checker[16]) {
-      record.put("network_io_time", this.networkIoTime);
-    }
-    if (checker[17]) {
-      record.put("disk_io_time", this.diskIoTime);
-    }
-    if (checker[18]) {
-      record.put("disk_space_requested", this.diskSpaceRequested);
-    }
-    if (checker[19]) {
-      record.put("energy_consumption", this.energyConsumption);
-    }
-    if (checker[20]) {
-      record.put("resource_used", this.resourceUsed);
-    }
-    return record;
-=======
   public GenericRecord convertToRecord(ParquetSchema schema) {
     return schema.convertFromPojo(this, Task.class);
->>>>>>> 31700ea0
   }
 }