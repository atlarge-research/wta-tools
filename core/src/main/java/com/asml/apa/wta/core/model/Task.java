--- conflicted
+++ resolved
@@ -27,15 +27,9 @@
 
   private final long runtime;
 
-<<<<<<< HEAD
-  public String resourceType;
-
-  public double resourceAmountRequested;
-=======
   private final String resourceType;
 
   private final double resourceAmountRequested;
->>>>>>> 144de723
 
   private long[] parents;
 
