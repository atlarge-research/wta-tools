--- conflicted
+++ resolved
@@ -14,11 +14,7 @@
  */
 @Data
 @Builder
-<<<<<<< HEAD
 @Slf4j
-@SuppressWarnings("VisibilityModifier")
-=======
->>>>>>> 6d0be32c
 public class Task implements BaseTraceObject {
 
   private static final long serialVersionUID = -1372345471722101373L;
