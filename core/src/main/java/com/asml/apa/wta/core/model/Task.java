--- conflicted
+++ resolved
@@ -28,25 +28,15 @@
 
   public final long runtime;
 
-  public final String resourceType;
+  public String resourceType;
 
-<<<<<<< HEAD
-  private String resourceType;
-
-  private double resourceAmountRequested;
-
-  private long[] parents;
-
-  private long[] children;
-=======
-  public final double resourceAmountRequested;
+  public double resourceAmountRequested;
 
   public long[] parents;
 
   public long[] children;
 
   public final int userId;
->>>>>>> 665f9cc8
 
   public final int groupId;
 
@@ -68,14 +58,7 @@
 
   public final long networkIoTime;
 
-<<<<<<< HEAD
-  private final double energyConsumption;
-
-  @Setter
-  private long resourceUsed;
-=======
   public final long resourceUsed;
->>>>>>> 665f9cc8
 
   /**
    * Converts the POJO object into record object, enabling it to be written by Avro.
