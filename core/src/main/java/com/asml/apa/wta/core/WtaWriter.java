package com.asml.apa.wta.core;

import com.asml.apa.wta.core.io.JsonWriter;
import com.asml.apa.wta.core.io.OutputFile;
import com.asml.apa.wta.core.io.ParquetSchema;
import com.asml.apa.wta.core.io.ParquetWriter;
import com.asml.apa.wta.core.model.BaseTraceObject;
import com.asml.apa.wta.core.model.Resource;
import com.asml.apa.wta.core.model.ResourceState;
import com.asml.apa.wta.core.model.Task;
import com.asml.apa.wta.core.model.Workflow;
import com.asml.apa.wta.core.model.Workload;
import java.io.IOException;
import java.util.List;
import java.util.Map;
import lombok.NonNull;
import lombok.extern.slf4j.Slf4j;

/**
 * Facade over the specific writers to persists all the WTA files.
 *
 * @author Atour Mousavi Gourabi
 * @since 1.0.0
 */
@Slf4j
public class WtaWriter {

  private final OutputFile file;
  private final String schemaVersion;
  private final Map<Class<? extends BaseTraceObject>, String> parquetLabels = Map.of(
      Resource.class, "resources",
      ResourceState.class, "resource_states",
      Task.class, "tasks",
      Workflow.class, "workflows");

  /**
   * Sets up a WTA writer for the specified output path and version.
   *
   * @param path the output path to write to
   * @param version the version of files to write
   * @param toolVersion the version of the tool that writes to file
   * @author Atour Mousavi Gourabi
   * @since 1.0.0
   */
  public WtaWriter(@NonNull OutputFile path, String version, String toolVersion) {
    file = path.resolve(toolVersion);
    schemaVersion = version;
    setupDirectories(file, version);
  }

  /**
   * Writes a {@link Workload} to the corresponding JSON file.
   *
   * @param workload the workload to write
   * @author Atour Mousavi Gourabi
   * @since 1.0.0
   */
  public void write(Workload workload) {
<<<<<<< HEAD
    log.debug("Writing workload to file.");
    OutputFile path = file.resolve("workload").resolve(schemaVersion).resolve("generic_information.json");
    try (JsonWriter<Workload> workloadWriter = new JsonWriter<>(path)) {
=======
    try (JsonWriter<Workload> workloadWriter = createWorkloadWriter()) {
>>>>>>> 6d0be32c
      workloadWriter.write(workload);
    } catch (IOException e) {
      log.error("Could not write workload to file.");
    }
  }

  /**
   * Writes a {@link List} of WTA objects to their corresponding Parquet file.
   *
   * @param clazz the class of WTA objects to write
   * @param wtaObjects the WTA objects to write
   * @param <T> type parameter for the type of WTA object to write, should extend {@link BaseTraceObject}
   * @author Atour Mousavi Gourabi
   * @since 1.0.0
   */
  public <T extends BaseTraceObject> void write(Class<T> clazz, List<T> wtaObjects) {
    log.debug("Writing objects of type {} to file.", clazz.getSimpleName());
    String label = parquetLabels.get(clazz);
    ParquetSchema schema = new ParquetSchema(clazz, wtaObjects, label);
    OutputFile path = file.resolve(label).resolve(schemaVersion).resolve(label + ".parquet");
    try (ParquetWriter<T> wtaParquetWriter = new ParquetWriter<>(path, schema)) {
      for (T wtaObject : wtaObjects) {
        wtaParquetWriter.write(wtaObject);
      }
    } catch (IOException e) {
      log.error("Could not write {} to file.", label);
    }
  }

  /**
   * Prepares the system for writing.
   * Deletes old files in the output folder and initialises the directory structure.
   *
   * @author Atour Mousavi Gourabi
   * @since 1.0.0
   */
<<<<<<< HEAD
  private void setupDirectories(OutputFile path, String version) {
    log.debug("Setting up directory structure for the output.");
=======
  protected void setupDirectories(OutputFile path, String version) {
>>>>>>> 6d0be32c
    try {
      path.resolve("workload").resolve(version).resolve(".temp").clearDirectory();
      for (String directory : parquetLabels.values()) {
        path.resolve(directory).resolve(version).resolve(".temp").clearDirectory();
      }
    } catch (IOException e) {
      log.error("Could not create directory structure for the output.");
    }
  }

  /**
   * Creates a Workload json writer.
   *
   * @return JsonWriter a json writer that writes the workload json file
   * @author Lohithsai Yadala Chanchu
   * @since 1.0.0
   */
  protected JsonWriter<Workload> createWorkloadWriter() throws IOException {
    OutputFile path = file.resolve("workload").resolve(schemaVersion).resolve("generic_information.json");
    return new JsonWriter<>(path);
  }
}<|MERGE_RESOLUTION|>--- conflicted
+++ resolved
@@ -56,13 +56,8 @@
    * @since 1.0.0
    */
   public void write(Workload workload) {
-<<<<<<< HEAD
     log.debug("Writing workload to file.");
-    OutputFile path = file.resolve("workload").resolve(schemaVersion).resolve("generic_information.json");
-    try (JsonWriter<Workload> workloadWriter = new JsonWriter<>(path)) {
-=======
     try (JsonWriter<Workload> workloadWriter = createWorkloadWriter()) {
->>>>>>> 6d0be32c
       workloadWriter.write(workload);
     } catch (IOException e) {
       log.error("Could not write workload to file.");
@@ -99,12 +94,8 @@
    * @author Atour Mousavi Gourabi
    * @since 1.0.0
    */
-<<<<<<< HEAD
-  private void setupDirectories(OutputFile path, String version) {
+  protected void setupDirectories(OutputFile path, String version) {
     log.debug("Setting up directory structure for the output.");
-=======
-  protected void setupDirectories(OutputFile path, String version) {
->>>>>>> 6d0be32c
     try {
       path.resolve("workload").resolve(version).resolve(".temp").clearDirectory();
       for (String directory : parquetLabels.values()) {
