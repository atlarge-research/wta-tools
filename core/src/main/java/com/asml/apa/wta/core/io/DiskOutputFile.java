--- conflicted
+++ resolved
@@ -19,11 +19,7 @@
 @AllArgsConstructor
 public class DiskOutputFile implements OutputFile {
 
-<<<<<<< HEAD
-  private Path file;
-=======
   private Path outputFile;
->>>>>>> 6d0be32c
 
   /**
    * Resolves a path in the current location.
@@ -61,29 +57,6 @@
    */
   public void setPath(String path) {
     outputFile = Path.of(path);
-  }
-
-  /**
-   * Signals whether this implementation can output to the specified location.
-   *
-   * @param path a {@link String} representation of the location to point to
-   * @return a {@code boolean} indicating whether the implementation can handle the given location
-   */
-  @Override
-  public boolean acceptsLocation(String path) {
-    return true;
-  }
-
-  /**
-   * Sets the path of the disk output file.
-   *
-   * @param path a {@link String} representation of the {@link Path} to point to
-   * @throws IOException when something goes wrong during I/O
-   * @author Atour Mousavi Gourabi
-   * @since 1.0.0
-   */
-  public void setPath(String path) {
-    file = Path.of(path);
   }
 
   /**
