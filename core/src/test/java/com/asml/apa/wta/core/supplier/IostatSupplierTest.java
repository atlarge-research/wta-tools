--- conflicted
+++ resolved
@@ -4,12 +4,8 @@
 import static org.mockito.Mockito.doReturn;
 
 import com.asml.apa.wta.core.dto.IostatDto;
-<<<<<<< HEAD
-import com.asml.apa.wta.core.utils.BashUtils;
+import com.asml.apa.wta.core.utils.ShellUtils;
 import java.util.Optional;
-=======
-import com.asml.apa.wta.core.utils.ShellUtils;
->>>>>>> 31700ea0
 import java.util.concurrent.CompletableFuture;
 import org.junit.jupiter.api.BeforeEach;
 import org.junit.jupiter.api.Test;
@@ -58,9 +54,9 @@
 
     IostatDto expected = IostatDto.builder().build();
 
-    IostatDto result = sut.getSnapshot().join();
+    Optional<IostatDto> result = sut.getSnapshot().join();
 
-    assertEquals(expected, result);
+    assertEquals(expected, result.get());
   }
 
   @Test
@@ -74,8 +70,8 @@
 
     IostatDto expected = IostatDto.builder().build();
 
-    IostatDto result = sut.getSnapshot().join();
+    Optional<IostatDto> result = sut.getSnapshot().join();
 
-    assertEquals(expected, result);
+    assertEquals(expected, result.get());
   }
 }