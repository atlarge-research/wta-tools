{
  "authors": ["Test Name"],
  "domain": "Scientific",
  "description": "Test Description",
  "events": {
    "f1": "v1",
    "f2": "v2"
  },
  "logLevel": "INFO",
  "outputPath": "/home/user/WTA",
<<<<<<< HEAD
  "resourcePingInterval": 2000,
  "executorSynchronizationInterval": 4000
=======
  "isStageLevel": "true"
>>>>>>> 2cd34408
}<|MERGE_RESOLUTION|>--- conflicted
+++ resolved
@@ -8,10 +8,8 @@
   },
   "logLevel": "INFO",
   "outputPath": "/home/user/WTA",
-<<<<<<< HEAD
+  "isStageLevel": "true",
   "resourcePingInterval": 2000,
   "executorSynchronizationInterval": 4000
-=======
-  "isStageLevel": "true"
->>>>>>> 2cd34408
+
 }