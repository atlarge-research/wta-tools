--- conflicted
+++ resolved
@@ -6,9 +6,6 @@
     "f1": "v1",
     "f2": "v2"
   },
-<<<<<<< HEAD
   "isStageLevel": "true"
-=======
   "outputPath": "/home/user/WTA"
->>>>>>> 92b19ab5
 }