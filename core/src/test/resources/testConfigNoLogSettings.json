--- conflicted
+++ resolved
@@ -1,30 +1,10 @@
 {
-<<<<<<< HEAD
-  "workloadSettings":
-  {
-    "author": "Test Name",
-    "domain": "InDUsTriAL",
-    "description": "Test Description"
-  },
-  "resourceSettings":
-  {
-    "events": {
-      "f1": "v1",
-      "f2": "v2"
-    }
-  },
-  "logSettings":
-  {},
-  "sparkMetricsLevel":
-  {
-    "isStageLevel": "true"
-=======
   "authors": ["Test Name"],
   "domain": "Industrial",
   "description": "Test Description",
   "events": {
     "f1": "v1",
     "f2": "v2"
->>>>>>> d15e52e1
-  }
+  },
+  "isStageLevel": "true"
 }