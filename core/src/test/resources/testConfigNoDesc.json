--- conflicted
+++ resolved
@@ -5,23 +5,6 @@
     "f1": "v1",
     "f2": "v2"
   },
-<<<<<<< HEAD
-  "resourceSettings":
-  {
-    "events": {
-      "f1": "v1",
-      "f2": "v2"
-    }
-  },
-  "logSettings":
-  {
-    "logLevel": "INFO"
-  },
-  "sparkMetricsLevel":
-  {
-    "isStageLevel": "true"
-  }
-=======
-  "logLevel": "INFO"
->>>>>>> d15e52e1
+  "logLevel": "INFO",
+  "isStageLevel": "true"
 }