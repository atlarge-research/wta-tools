--- conflicted
+++ resolved
@@ -3,9 +3,6 @@
   "domain": "Industrial",
   "description": "Test Description",
   "logLevel": "INFO",
-<<<<<<< HEAD
+  "outputPath": "/home/user/WTA"
   "isStageLevel": "true"
-=======
-  "outputPath": "/home/user/WTA"
->>>>>>> 92b19ab5
 }