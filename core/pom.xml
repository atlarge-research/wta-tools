--- conflicted
+++ resolved
@@ -25,7 +25,6 @@
       <artifactId>jackson-databind</artifactId>
       <version>${jackson.databind.version}</version>
     </dependency>
-<<<<<<< HEAD
     <!-- https://mvnrepository.com/artifact/org.apache.avro/avro -->
     <!-- avro dependency for the AvroParquetWriter -->
     <dependency>
@@ -67,7 +66,6 @@
 
 
 
-=======
     <!-- https://mvnrepository.com/artifact/org.apache.logging.log4j/log4j-core -->
     <dependency>
       <groupId>org.apache.logging.log4j</groupId>
@@ -80,6 +78,5 @@
       <artifactId>log4j-api</artifactId>
       <version>${log4j.version}</version>
     </dependency>
->>>>>>> a8b87633
   </dependencies>
 </project>