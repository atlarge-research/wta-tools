--- conflicted
+++ resolved
@@ -11,11 +11,7 @@
 class OutputFileFactoryWithHdfsTest {
 
   @Test
-<<<<<<< HEAD
   @EnabledOnOs(OS.WINDOWS)
-=======
-  @EnabledOnOs({OS.WINDOWS})
->>>>>>> 86b7dafc
   void createSimpleLocation() {
     OutputFileFactory factory = new OutputFileFactory();
     OutputFile file = factory.create("C:/path/to/output");
