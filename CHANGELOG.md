--- conflicted
+++ resolved
@@ -26,11 +26,8 @@
 - Update WtaUtils file to parse for user logging preferences [@pcho](https://gitlab.ewi.tudelft.nl/pcho)
 - Created a logging class to log on both console and to log file [@pcho](https://gitlab.ewi.tudelft.nl/pcho)
 - Updates the Spark dependency to 3.2.4 [@amousavigourab](https://gitlab.ewi.tudelft.nl/amousavigourab)
-<<<<<<< HEAD
+- Moves to using slf4j as logging facade over directly using log4j2 [@amousavigourab](https://gitlab.ewi.tudelft.nl/amousavigourab)
 - Simplified the use of the streaming packages [@amousavigourab](https://gitlab.ewi.tudelft.nl/amousavigourab)
-=======
-- Moves to using slf4j as logging facade over directly using log4j2 [@amousavigourab](https://gitlab.ewi.tudelft.nl/amousavigourab)
->>>>>>> 00a5a05c
 
 ### Changed
 
