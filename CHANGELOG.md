--- conflicted
+++ resolved
@@ -27,12 +27,9 @@
 - Update WtaUtils file to parse for user logging preferences [@pcho](https://gitlab.ewi.tudelft.nl/pcho)
 - Created a logging class to log on both console and to log file [@pcho](https://gitlab.ewi.tudelft.nl/pcho)
 - Updates the Spark dependency to 3.2.4 [@amousavigourab](https://gitlab.ewi.tudelft.nl/amousavigourab)
-<<<<<<< HEAD
 - Utilise spark API to collect information about workflow and workload [@hpage](https://gitlab.ewi.tudelft.nl/hpage)
-=======
 - Moves to using slf4j as logging facade over directly using log4j2 [@amousavigourab](https://gitlab.ewi.tudelft.nl/amousavigourab)
 - Simplified the use of the streaming packages [@amousavigourab](https://gitlab.ewi.tudelft.nl/amousavigourab)
->>>>>>> 7ccee209
 
 ### Changed
 - Refactored listeners into a generic interface to reduce code duplication and increase cc [@hpage](https://gitlab.ewi.tudelft.nl/hpage)
