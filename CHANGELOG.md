# CHANGELOG
For the most part, since we are pre-release this will serve no real purpose, other than accountability. Initial Release will correspond to minimum viable product.

## [Unreleased]
### Added
- Basic pipeline setup [@lyadalachanchu](https://gitlab.ewi.tudelft.nl/lyadalachanchu)
- Initial project setup & pipeline fix [@amousavigourab](https://gitlab.ewi.tudelft.nl/amousavigourab)
- Augmented the pipeline [@amousavigourab](https://gitlab.ewi.tudelft.nl/amousavigourab)
- Added basic config file & read utils [@lyadalachanchu](https://gitlab.ewi.tudelft.nl/lyadalachanchu)
- Added plugin initialisation support [@hpage](https://gitlab.ewi.tudelft.nl/hpage)
- Fixed the pipeline's testing stage, added checkstyle, and incorporated basic coverage reporting to GitLab CI/CD in the pipeline [@amousavigourab](https://gitlab.ewi.tudelft.nl/amousavigourab)
- Created basic skeleton of Workflow object [@lyadalachanchu](https://gitlab.ewi.tudelft.nl/lyadalachanchu)
- Created the benchmarking module for performance evaluation of SparkMeasure plugin [@pcho](https://gitlab.ewi.tudelft.nl/pcho)
- Implemented basic methods of CollectorInterface [@hpage](https://gitlab.ewi.tudelft.nl/hpage)
- Creates report artefacts in the pipeline and removed a job [@amousavigourab](https://gitlab.ewi.tudelft.nl/amousavigourab)
- Created basic skeleton of Task object [@lyadalachanchu](https://gitlab.ewi.tudelft.nl/lyadalachanchu)
- Patched report artefacts in the pipeline [@amousavigourab](https://gitlab.ewi.tudelft.nl/amousavigourab)
- Created basic skeleton of Resource and Workload objects [@lyadalachanchu](https://gitlab.ewi.tudelft.nl/lyadalachanchu)
- Created the Spark datasource class to access Spark metrics [@pcho](https://gitlab.ewi.tudelft.nl/pcho)
- Set up basic streaming infrastructure [@amousavigourab](https://gitlab.ewi.tudelft.nl/amousavigourab)
- Added a build dependency to PMD [@amousavigourab](https://gitlab.ewi.tudelft.nl/amousavigourab)
- Added events field for resource object to be configurable [@lyadalachanchu](https://gitlab.ewi.tudelft.nl/lyadalachanchu)
- Standardize schema version across all objects [@lyadalachanchu](https://gitlab.ewi.tudelft.nl/lyadalachanchu)
- Updated TaskLevelLIstener to collect as much information from Spark for the Task object [@hpage](https://gitlab.ewi.tudelft.nl/hpage)
- Improved PMD in the pipeline [@amousavigourab](https://gitlab.ewi.tudelft.nl/amousavigourab)
- Includes automatic serialization to the streaming package [@amousavigourab](https://gitlab.ewi.tudelft.nl/amousavigourab)
- Update WtaUtils file to parse for user logging preferences [@pcho](https://gitlab.ewi.tudelft.nl/pcho)
- Created a logging class to log on both console and to log file [@pcho](https://gitlab.ewi.tudelft.nl/pcho)
- Updates the Spark dependency to 3.2.4 [@amousavigourab](https://gitlab.ewi.tudelft.nl/amousavigourab)
- Utilise Spark API to collect information about workflow and workload [@hpage](https://gitlab.ewi.tudelft.nl/hpage)
- Moves to using slf4j as logging facade over directly using log4j2 [@amousavigourab](https://gitlab.ewi.tudelft.nl/amousavigourab)
- Add DAS configuration script to benchmark [@tqu](https://gitlab.ewi.tudelft.nl/tqu)[@pcho](https://gitlab.ewi.tudelft.nl/pcho)
- Simplified the use of the streaming packages [@amousavigourab](https://gitlab.ewi.tudelft.nl/amousavigourab)
- Created utility class for writing WTA trace to parquet files [@tqu](https://gitlab.ewi.tudelft.nl/tqu)
- Added Java MX Bean data source for resource metrics [@amousavigourab](https://gitlab.ewi.tudelft.nl/amousavigourab)
- Created README documentation for all modules [@tqu](https://gitlab.ewi.tudelft.nl/tqu) [@hpage](https://gitlab.ewi.tudelft.nl/hpage)
- Add maven-assembly plugin to create fat jar  [@pcho](https://gitlab.ewi.tudelft.nl/pcho) [@amousavigourab](https://gitlab.ewi.tudelft.nl/amousavigourab)
- Added license information to the project [@amousavigourab](https://gitlab.ewi.tudelft.nl/amousavigourab)
- Added iostat datasource [@lyadalachanchu](https://gitlab.ewi.tudelft.nl/lyadalachanchu)
- Created custom images for e2e and integration testing [@amousavigourab](https://gitlab.ewi.tudelft.nl/amousavigourab)
- Wired e2e testing into the pipeline [@amousavigourab](https://gitlab.ewi.tudelft.nl/amousavigourab)
- Make the WtaPlugin class dictate the Spark adapter lifecycle [@pcho](https://gitlab.ewi.tudelft.nl/pcho)
- Added option to choose between stage and task level metrics [@lyadalachanchu](https://gitlab.ewi.tudelft.nl/lyadalachanchu)
<<<<<<< HEAD
- Added functionality to ping resources and syncronize with driver. [@hpage](https://gitlab.ewi.tudelft.nl/hpage)
=======
- Added the option to compile the plugin for Scala 2.12 and 2.13 [@amousavigourab](https://gitlab.ewi.tudelft.nl/amousavigourab)
- Extended BaseTraceObject with a new method [@tqu](https://gitlab.ewi.tudelft.nl/tqu)
>>>>>>> fb0c1105

### Changed
- Refactored listeners into a generic interface to reduce code duplication and increase cc [@hpage](https://gitlab.ewi.tudelft.nl/hpage)
- Merged the JaCoCo coverage metrics for integration and unit tests [@amousavigourab](https://gitlab.ewi.tudelft.nl/amousavigourab)
- Decreased JAR size by around 75% [@amousavigourab](https://gitlab.ewi.tudelft.nl/amousavigourab)
- Modified the config format [@amousavigourab](https://gitlab.ewi.tudelft.nl/amousavigourab)
- Modified the EndToEnd class to inject the WtaPlugin class into a Spark context rather the Spark listener interface by itself [@pcho](https://gitlab.ewi.tudelft.nl/pcho)

### Fixed
- Fixed the slf4j logging module to allow use in testing and `adapter/spark` [@amousavigourab](https://gitlab.ewi.tudelft.nl/amousavigourab)
- Fixed the Parquet and JSON writer to use snake case to adhere to the WTA [@amousavigourab](https://gitlab.ewi.tudelft.nl/amousavigourab)
- Fixed the DAS5 framework versions to download [@pcho](https://gitlab.ewi.tudelft.nl/pcho)
- Fixed the format of the outputted files [@amousavigourab](https://gitlab.ewi.tudelft.nl/amousavigourab)
- Fixed the type inconsistency in the field types of the WTA Objects [@tqu](https://gitlab.ewi.tudelft.nl/tqu)

### Deprecated

### Removed
- Removed Spotbugs SAST from the pipeline [@amousavigourab](https://gitlab.ewi.tudelft.nl/amousavigourab)
- Removed mutation testing from the pipeline [@amousavigourab](https://gitlab.ewi.tudelft.nl/amousavigourab)<|MERGE_RESOLUTION|>--- conflicted
+++ resolved
@@ -41,12 +41,9 @@
 - Wired e2e testing into the pipeline [@amousavigourab](https://gitlab.ewi.tudelft.nl/amousavigourab)
 - Make the WtaPlugin class dictate the Spark adapter lifecycle [@pcho](https://gitlab.ewi.tudelft.nl/pcho)
 - Added option to choose between stage and task level metrics [@lyadalachanchu](https://gitlab.ewi.tudelft.nl/lyadalachanchu)
-<<<<<<< HEAD
 - Added functionality to ping resources and syncronize with driver. [@hpage](https://gitlab.ewi.tudelft.nl/hpage)
-=======
 - Added the option to compile the plugin for Scala 2.12 and 2.13 [@amousavigourab](https://gitlab.ewi.tudelft.nl/amousavigourab)
 - Extended BaseTraceObject with a new method [@tqu](https://gitlab.ewi.tudelft.nl/tqu)
->>>>>>> fb0c1105
 
 ### Changed
 - Refactored listeners into a generic interface to reduce code duplication and increase cc [@hpage](https://gitlab.ewi.tudelft.nl/hpage)
