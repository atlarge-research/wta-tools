
# CHANGELOG
For the most part, since we are pre-release this will serve no real purpose, other than accountability. Initial Release will correspond to minimum viable product.

## [Unreleased]
### Added
- Basic pipeline setup [@lyadalachanchu](https://gitlab.ewi.tudelft.nl/lyadalachanchu)
- Initial project setup & pipeline fix [@amousavigourab](https://gitlab.ewi.tudelft.nl/amousavigourab)
- Augmented the pipeline [@amousavigourab](https://gitlab.ewi.tudelft.nl/amousavigourab)
- Added basic config file & read utils [@lyadalachanchu](https://gitlab.ewi.tudelft.nl/lyadalachanchu)
- Added plugin initialisation support [@hpage](https://gitlab.ewi.tudelft.nl/hpage)
- Fixed the pipeline's testing stage, added checkstyle, and incorporated basic coverage reporting to GitLab CI/CD in the pipeline [@amousavigourab](https://gitlab.ewi.tudelft.nl/amousavigourab)
- Created basic skeleton of Workflow object [@lyadalachanchu](https://gitlab.ewi.tudelft.nl/lyadalachanchu)
- Created the benchmarking module for performance evaluation of SparkMeasure plugin [@pcho](https://gitlab.ewi.tudelft.nl/pcho)
- Implemented basic methods of CollectorInterface [@hpage](https://gitlab.ewi.tudelft.nl/hpage)
- Creates report artefacts in the pipeline and removed a job [@amousavigourab](https://gitlab.ewi.tudelft.nl/amousavigourab)
- Created basic skeleton of Task object [@lyadalachanchu](https://gitlab.ewi.tudelft.nl/lyadalachanchu)
- Patched report artefacts in the pipeline [@amousavigourab](https://gitlab.ewi.tudelft.nl/amousavigourab)
- Created basic skeleton of Resource and Workload objects [@lyadalachanchu](https://gitlab.ewi.tudelft.nl/lyadalachanchu)
- Created the Spark datasource class to access Spark metrics [@pcho](https://gitlab.ewi.tudelft.nl/pcho)
- Set up basic streaming infrastructure [@amousavigourab](https://gitlab.ewi.tudelft.nl/amousavigourab)
- Added a build dependency to PMD [@amousavigourab](https://gitlab.ewi.tudelft.nl/amousavigourab)
- Added events field for resource object to be configurable [@lyadalachanchu](https://gitlab.ewi.tudelft.nl/lyadalachanchu)
- Standardize schema version across all objects [@lyadalachanchu](https://gitlab.ewi.tudelft.nl/lyadalachanchu)
- Updated TaskLevelLIstener to collect as much information from Spark for the Task object [@hpage](https://gitlab.ewi.tudelft.nl/hpage)
- Improved PMD in the pipeline [@amousavigourab](https://gitlab.ewi.tudelft.nl/amousavigourab)
- Includes automatic serialization to the streaming package [@amousavigourab](https://gitlab.ewi.tudelft.nl/amousavigourab)
<<<<<<< HEAD
- Utilise spark API to collect information about workflow and workload [@hpage](https://gitlab.ewi.tudelft.nl/hpage)
=======
- Update WtaUtils file to parse for user logging preferences [@pcho](https://gitlab.ewi.tudelft.nl/pcho)
- Created a logging class to log on both console and to log file [@pcho](https://gitlab.ewi.tudelft.nl/pcho)
- Updates the Spark dependency to 3.2.4 [@amousavigourab](https://gitlab.ewi.tudelft.nl/amousavigourab)
>>>>>>> fdf4c1da

### Changed
- Refactored listeners into a generic interface to reduce code duplication and increase cc [@hpage](https://gitlab.ewi.tudelft.nl/hpage)
### Fixed

### Deprecated

### Removed<|MERGE_RESOLUTION|>--- conflicted
+++ resolved
@@ -25,13 +25,10 @@
 - Updated TaskLevelLIstener to collect as much information from Spark for the Task object [@hpage](https://gitlab.ewi.tudelft.nl/hpage)
 - Improved PMD in the pipeline [@amousavigourab](https://gitlab.ewi.tudelft.nl/amousavigourab)
 - Includes automatic serialization to the streaming package [@amousavigourab](https://gitlab.ewi.tudelft.nl/amousavigourab)
-<<<<<<< HEAD
-- Utilise spark API to collect information about workflow and workload [@hpage](https://gitlab.ewi.tudelft.nl/hpage)
-=======
 - Update WtaUtils file to parse for user logging preferences [@pcho](https://gitlab.ewi.tudelft.nl/pcho)
 - Created a logging class to log on both console and to log file [@pcho](https://gitlab.ewi.tudelft.nl/pcho)
 - Updates the Spark dependency to 3.2.4 [@amousavigourab](https://gitlab.ewi.tudelft.nl/amousavigourab)
->>>>>>> fdf4c1da
+- Utilise spark API to collect information about workflow and workload [@hpage](https://gitlab.ewi.tudelft.nl/hpage)
 
 ### Changed
 - Refactored listeners into a generic interface to reduce code duplication and increase cc [@hpage](https://gitlab.ewi.tudelft.nl/hpage)
